--- conflicted
+++ resolved
@@ -19,11 +19,7 @@
   },
   {
    "cell_type": "code",
-<<<<<<< HEAD
    "execution_count": 94,
-=======
-   "execution_count": null,
->>>>>>> ebed9f0f
    "metadata": {},
    "outputs": [],
    "source": [
@@ -46,11 +42,7 @@
   },
   {
    "cell_type": "code",
-<<<<<<< HEAD
    "execution_count": 95,
-=======
-   "execution_count": null,
->>>>>>> ebed9f0f
    "metadata": {},
    "outputs": [],
    "source": [
@@ -213,11 +205,7 @@
   },
   {
    "cell_type": "code",
-<<<<<<< HEAD
    "execution_count": 99,
-=======
-   "execution_count": null,
->>>>>>> ebed9f0f
    "metadata": {},
    "outputs": [],
    "source": [
@@ -285,11 +273,7 @@
   },
   {
    "cell_type": "code",
-<<<<<<< HEAD
    "execution_count": 102,
-=======
-   "execution_count": null,
->>>>>>> ebed9f0f
    "metadata": {},
    "outputs": [],
    "source": [
