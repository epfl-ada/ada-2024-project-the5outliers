--- conflicted
+++ resolved
@@ -278,10 +278,6 @@
    "cell_type": "markdown",
    "metadata": {},
    "source": [
-<<<<<<< HEAD
-    "### Game duration distribution, and correlation with difficulty rating \n",
-    "Let's first see how time spent on a game is distributed"
-=======
     "### Difficulty Measure Based On Human Behaviour\n",
     "Let's look for patterns in user behaviour and try to understand how we could measure whether a game was difficult or not. Many different metrics can be considered, for instance:\n",
     "- Game duration\n",
@@ -294,7 +290,6 @@
     "A combination of these parameters can help finding in which games users struggled. This will then allow to assess whether players struggle less in <span style=\"background: linear-gradient(to right, #3458d6, #34d634); -webkit-background-clip: text; color: transparent;\">Wikispeedia Voyages</span> than in other paths.\n",
     "\n",
     "Let's first have a look of how the difficulty measures are distributed amongst each other."
->>>>>>> 049fb954
    ]
   },
   {
