{
 "cells": [
  {
   "cell_type": "markdown",
   "metadata": {},
   "source": [
    "<h1><span style= \"color: #c7c9cf\">The5Outliers - </span><span style=\"background: linear-gradient(to right, #3458d6, #34d634); -webkit-background-clip: text; color: transparent;\">Wikispeedia Voyages</span><span style= \"color: #c7c9cf\">: why so many players pass through Geography or Countries to reach their target</span></h1>"
   ]
  },
  {
   "cell_type": "code",
   "execution_count": null,
   "metadata": {},
   "outputs": [],
   "source": [
    "%load_ext autoreload\n",
    "%autoreload 2"
   ]
  },
  {
   "cell_type": "code",
   "execution_count": null,
   "metadata": {},
   "outputs": [],
   "source": [
    "import seaborn as sn\n",
    "import matplotlib.pyplot as plt\n",
    "from scipy.cluster.hierarchy import linkage, leaves_list\n",
    "from scipy.stats import kurtosis\n",
    "import ipywidgets as widgets\n",
    "from IPython.display import display\n",
    "import plotly.graph_objects as go\n",
    "\n",
    "from src.data_loader import *\n",
    "from src.helpers import *\n",
    "from src.models.networks import *\n",
    "from src.htmlParser import htmlParser\n",
    "\n",
    "parser = htmlParser()\n",
    "parser.load_pickle()"
   ]
  },
  {
   "cell_type": "markdown",
   "metadata": {},
   "source": [
    "# 1. Data cleaning and loading"
   ]
  },
  {
   "cell_type": "markdown",
   "metadata": {},
   "source": [
    "This part loads, cleans the data, and defines useful datasets for further analysis. \n",
    "\n",
    "- `read_articles()` loads a list of valid article names, that is without special characters and discardig any invalid articles, like non-wikispedia articles or with missing categories\n",
    "- `parser.get_df_html_stats()` gathers wikispedia page statistics like number of links, link density, and structural information\n",
    "- `read_categories()` sorts for each category of a same article its different levels of sub categories \n",
    "- `read_links()` gathers all the links outward of a page \n",
    "- `read_shortest_path_matrix()` reads the matrix of shortest paths possible between two articles \n",
    "- `read_unfinished_paths()` and `read_finished_paths()` load the original unfinished and finished paths and clean them\n",
    "- `read_similartiy_matrix()` reads the matrix of semantic similarity between article names \n",
    "- `read_categories_matrix()` reads the matrix that describes the similarity between article's category levels and sub-levels"
   ]
  },
  {
   "cell_type": "code",
   "execution_count": null,
   "metadata": {},
   "outputs": [],
   "source": [
    "df_article_names = read_articles() \n",
    "df_html_stats = parser.get_df_html_stats()\n",
    "df_categories = read_categories()\n",
    "df_links = read_links()\n",
    "df_shortest_path = read_shortest_path_matrix()\n",
    "df_unfinished = read_unfinished_paths()\n",
    "df_finished = read_finished_paths() \n",
    "df_sm = read_similartiy_matrix() \n",
    "df_scat = read_categories_matrix()"
   ]
  },
  {
   "cell_type": "markdown",
   "metadata": {},
   "source": [
    "# 2. Add features to articles and paths"
   ]
  },
  {
   "cell_type": "markdown",
   "metadata": {},
   "source": [
    "## 2.1. Article features \n",
    "In and out degree of articles are added. \n",
    "- **In degree** of an article corresponds to the number of links on other pages targetting an article \n",
    "- **Out degree** of an article corresponds to the number of links towards other pages on this article\n",
    "\n",
    "Some notes:\n",
    "- Some articles have no articles leading to it \n",
    "- Some articles lead to no other articles\n",
    "- Links do not consider duplicates inside the page (each link is considered to appear once, but this will be relaxed with HTML parsing)"
   ]
  },
  {
   "cell_type": "code",
   "execution_count": null,
   "metadata": {},
   "outputs": [],
   "source": [
    "df_article = pd.DataFrame(df_article_names).copy()\n",
    "\n",
    "# Compute in-degree (number of times each article is a target link)\n",
    "in_degree = df_links.groupby('linkTarget').size().reset_index(name=\"in_degree\")\n",
    "# Compute out-degree (link density: number of times each article is a source link)\n",
    "out_degree = df_links.groupby('linkSource').size().reset_index(name=\"out_degree\")\n",
    "\n",
    "# Merge in-degree and out-degree with df_article_names\n",
    "df_article = df_article.merge(in_degree, left_on='article', right_on='linkTarget', how='left')\n",
    "df_article = df_article.merge(out_degree, left_on='article', right_on='linkSource', how='left')\n",
    "df_article = df_article.drop(columns=['linkTarget', 'linkSource'])\n",
    "\n",
    "# Fill NaN values with 0, assuming no links imply zero counts for those articles\n",
    "df_article = df_article.fillna(0).astype({'in_degree': 'int', 'out_degree': 'int'})\n",
    "\n",
    "# add the html stats to the articles\n",
    "df_html_stats = df_html_stats.rename(columns={'article_name': 'article'})\n",
    "df_article = pd.merge(df_article, df_html_stats, how='inner')\n",
    "\n",
    "# add the category (level_1) to each articles\n",
    "category_map = dict(zip(df_categories[\"article\"], df_categories[\"level_1\"]))\n",
    "df_article[\"category\"] = df_article[\"article\"].map(category_map)"
   ]
  },
  {
   "cell_type": "markdown",
   "metadata": {},
   "source": [
    "## 2.2. Path features \n",
    "New metrics are added to characterize the game paths. Specifically:\n",
    "\n",
    "- **Path Length** which accounts for the total number of articles in a path\n",
    "\n",
    "- **Back-Clicks** which indicates how many times the user revisited previous articles\n",
    "\n",
    "- **Cosine Similarity** which measures the semantic similarity between the source and target articles\n",
    "\n",
    "- **Shortest Path** which gives the length of the shortest path possible between the source and target articles\n",
    "\n",
    "- **Categories Similarity** which  measure the category similarity between the categories of the source and target articles"
   ]
  },
  {
   "cell_type": "code",
   "execution_count": null,
   "metadata": {},
   "outputs": [],
   "source": [
    "# let's add some useful metrics to each paths dataframe: shortest path, semantic similarity\n",
    "df_unfinished['cosine_similarity'] = df_unfinished.apply(lambda x: find_shortest_distance(x, df_sm), axis=1)\n",
    "df_unfinished['shortest_path'] = df_unfinished.apply(lambda x: find_shortest_distance(x, df_shortest_path), axis=1)\n",
    "df_unfinished['path_length'] = df_unfinished['path'].apply(lambda x: x.count(';') + 1)\n",
    "df_unfinished['back_clicks'] = df_unfinished['path'].apply(lambda x: x.count('<'))\n",
    "df_unfinished['categories_similarity'] = df_unfinished.apply(lambda x: find_shortest_distance(x, df_scat), axis=1)\n",
    "\n",
    "df_finished['cosine_similarity'] = df_finished.apply(lambda x: find_shortest_distance(x, df_sm), axis=1)\n",
    "df_finished['shortest_path'] = df_finished.apply(lambda x: find_shortest_distance(x, df_shortest_path), axis=1)\n",
    "df_finished['path_length'] = df_finished['path'].apply(lambda x: x.count(';') + 1)\n",
    "df_finished['back_clicks'] = df_finished['path'].apply(lambda x: x.count('<'))\n",
    "df_finished['categories_similarity'] = df_finished.apply(lambda x: find_shortest_distance(x, df_scat), axis=1)"
   ]
  },
  {
   "cell_type": "markdown",
   "metadata": {},
   "source": [
    "# 3. Core results"
   ]
  },
  {
   "cell_type": "markdown",
   "metadata": {},
   "source": [
    "## 3.1. Article features"
   ]
  },
  {
   "cell_type": "markdown",
   "metadata": {},
   "source": [
    "### 3.1.a. Distributions of words, links, and categories in articles"
   ]
  },
  {
   "cell_type": "code",
   "execution_count": null,
   "metadata": {},
   "outputs": [],
   "source": [
    "metrics = [\n",
    "    (\"total_words\", \"Number of Words in Article\"),\n",
    "    (\"abstract_words\", \"Number of Words in Article Abstract\"),\n",
    "    (\"link_density\", \"Links Density in Article\"),\n",
    "    (\"abstract_link_density\", \"Links Density in Article Abstract\"),\n",
    "    (\"num_sections\", \"Number of Sections in Article\"),\n",
    "    (\"num_subsections\", \"Number of Sub- Sections in Article\")\n",
    "]\n",
    "\n",
    "fig, ax = plt.subplots(2, 3, figsize=(15, 5))\n",
    "\n",
    "# Loop through metrics to create histograms\n",
    "for i, (metric, title) in enumerate(metrics):\n",
    "    row, col = divmod(i, 3)\n",
    "    sn.histplot(df_article, x=metric, bins=30, kde=True, ax=ax[row, col])\n",
    "    ax[row, col].set_title(title)\n",
    "    if col == 1 or col == 2:\n",
    "        ax[row, col].set_ylabel('')\n",
    "\n",
    "plt.tight_layout()\n",
    "plt.suptitle(\"Distribution of Article Metrics\", y=1.05, fontsize=16)\n",
    "plt.show()"
   ]
  },
  {
   "cell_type": "markdown",
   "metadata": {},
   "source": [
    "Results : The data is right-skewed for most of metrics, indicating that while most articles adhere to certain standards of complexity and length, a small subset stands out as particularly detailed or interconnected."
   ]
  },
  {
   "cell_type": "markdown",
   "metadata": {},
   "source": [
    "### 3.1.b Articles Complexity"
   ]
  },
  {
   "cell_type": "markdown",
   "metadata": {},
   "source": [
    "Which categories feature the most complex articles? To answer this question, let’s identify the most complex articles and the categories they belong to. We define complexity based on factors such as the number of words, links, and sections within each article."
   ]
  },
  {
   "cell_type": "code",
   "execution_count": null,
   "metadata": {},
   "outputs": [],
   "source": [
    "#define palette for categories\n",
    "df_article[\"category\"]=df_article[\"article\"].apply(lambda x: df_categories[df_categories[\"article\"]==x][\"level_1\"].values[0] if len(df_categories[df_categories[\"article\"]==x][\"category\"].values)>0 else \"None\")\n",
    "categories = sorted(df_article[\"category\"].unique())\n",
    "palette_category = sn.color_palette(\"tab20\", len(categories))\n",
    "color_mapping = dict(zip(categories, palette_category))\n",
    "\n",
    "def add_legend_category(fig, palette_category=palette_category, categories=categories, bbox_to_anchor=(1.15, 0.85)):\n",
    "\n",
    "    handles = [plt.Line2D([0], [0], marker='o', color=color, linestyle='', markersize=10) \n",
    "            for color in palette_category]\n",
    "    labels = categories\n",
    "    fig.legend(\n",
    "        handles, \n",
    "        labels, \n",
    "        bbox_to_anchor=bbox_to_anchor, \n",
    "        title=\"Categories\"\n",
    "    )"
   ]
  },
  {
   "cell_type": "code",
   "execution_count": null,
   "metadata": {},
   "outputs": [],
   "source": [
    "fig, ax = plt.subplots(2, 3, figsize=(15, 5))\n",
    "\n",
    "# Define the parameters for each subplot\n",
    "metrics = [\n",
    "    \"total_words\", \"link_density\", \"num_sections\",\n",
    "    \"abstract_words\", \"abstract_link_density\", \"num_subsections\"\n",
    "]\n",
    "\n",
    "# Loop through metrics and plot\n",
    "for i, metric in enumerate(metrics):\n",
    "    row, col = divmod(i, 3)\n",
    "    order = df_article.groupby(\"category\")[metric].mean().sort_values(ascending=False).reset_index()[\"category\"]\n",
    "    sn.barplot(\n",
    "        x=\"category\", \n",
    "        y=metric, \n",
    "        hue=\"category\", \n",
    "        palette=color_mapping, \n",
    "        data=df_article, \n",
    "        ax=ax[row, col], \n",
    "        order=order\n",
    "    )\n",
    "    ax[row, col].set_title(f'{metric.replace(\"_\", \" \").capitalize()} by Category')\n",
    "    ax[row, col].set_xticklabels([])\n",
    "    if row == 0 :\n",
    "        ax[row, col].set_xlabel('')\n",
    "\n",
    "add_legend_category(fig)\n",
    "\n",
    "plt.suptitle(\"Articles Complexity by Categories\", y=1, fontsize=16)\n",
    "plt.tight_layout()\n",
    "plt.show()"
   ]
  },
  {
   "cell_type": "markdown",
   "metadata": {},
   "source": [
    "Results : The category \"Countries\" stands out as a particularly complex topic, characterized by articles with the highest link density, the greatest number of category levels, and the longest abstract."
   ]
  },
  {
   "cell_type": "markdown",
   "metadata": {},
   "source": [
    "### 3.1.c Articles Popularity and Connectivity"
   ]
  },
  {
   "cell_type": "markdown",
   "metadata": {},
   "source": [
    "Is there a correlation between the number of links in an article and the frequency with which people interact with it in the game? Does this depend more on the in-degree or out-degree of the links? And is there a significant difference between the in-degree and out-degree of links? We will compare and investigate these factors to understand their impact on article interaction."
   ]
  },
  {
   "cell_type": "code",
   "execution_count": null,
   "metadata": {},
   "outputs": [],
   "source": [
    "fig, ax = plt.subplots(1, 3, figsize=(15, 5))\n",
    "\n",
    "#Plot the most visited articles in finished paths\n",
    "all_articles = []\n",
    "df_finished['path'].apply(lambda x: all_articles.extend(x.split(';')))\n",
    "df_path_articles = pd.Series(all_articles).value_counts().rename_axis('article_name').reset_index(name='value_counts')\n",
    "df_path_articles[\"category\"]=df_path_articles[\"article_name\"].apply(lambda x: df_categories[df_categories[\"article\"]==x][\"level_1\"].values[0] if len(df_categories[df_categories[\"article\"]==x][\"category\"].values)>0 else \"None\")\n",
    "df_path_articles = df_path_articles[df_path_articles['article_name'] != '<']\n",
    "\n",
    "sn.barplot(x='value_counts', y='article_name', hue=\"category\", palette=color_mapping, data=df_path_articles.head(15), ax=ax[0])\n",
    "ax[0].set_title('Most visited articles in paths')\n",
    "ax[0].legend_.remove() \n",
    "\n",
    "for i, metric in enumerate([\"in_degree\", \"out_degree\"]):\n",
    "    sn.barplot(x=metric, y='article', hue=\"category\", palette=color_mapping, data=df_article.sort_values(metric, ascending=False).head(15), ax=ax[i+1])\n",
    "    ax[i+1].set_title(f'Articles with the most links ({metric.replace(\"_\", \" \").capitalize()}) (without duplicates)')\n",
    "    ax[i+1].legend_.remove()\n",
    "    ax[i+1].set_ylabel('')\n",
    "\n",
    "add_legend_category(fig)\n",
    "plt.suptitle(\"Correlation between article popularity and link density\", y=1, fontsize=16)\n",
    "plt.tight_layout()"
   ]
  },
  {
   "cell_type": "markdown",
   "metadata": {},
   "source": [
    "Results : We observe a significant overlap between the most visited articles and those with the highest degree. Additionally, the \"Countries\" category is prominently represented."
   ]
  },
  {
   "cell_type": "markdown",
   "metadata": {},
   "source": [
    "## 3.2. Analyse user behaviour"
   ]
  },
  {
   "cell_type": "markdown",
   "metadata": {},
   "source": [
    "Let's look for patterns in user behaviour and try to understand how we could measure whether a game was difficult or not. Many different metrics can be considered, for instance:\n",
    "- Game duration\n",
    "- Game path length\n",
    "- Difficulty rating given for finished paths\n",
    "- Number of back-clicks needed\n",
    "- Whether a game was finished or not\n",
    "- For unfinished games, how the game was abandoned\n",
    "\n",
    "A combination of these parameters can help finding in which games users struggled. This will then allow to assess whether players struggle less in <span style=\"background: linear-gradient(to right, #3458d6, #34d634); -webkit-background-clip: text; color: transparent;\">Wikispeedia Voyages</span> than in other paths.\n",
    "\n",
    "Let's first have a look of how the difficulty measures are distributed amongst each other for finished paths."
   ]
  },
  {
   "cell_type": "markdown",
   "metadata": {},
   "source": [
    "### 3.2.a Path duration"
   ]
  },
  {
   "cell_type": "code",
   "execution_count": null,
   "metadata": {},
   "outputs": [],
   "source": [
    "# Find medians and kurtosis for both finished and unfinished\n",
    "median_finished = df_finished['durationInSec'].median()\n",
    "kurtosis_finished = kurtosis(df_finished['durationInSec'])\n",
    "median_unfinished = df_unfinished.groupby('type')['durationInSec'].median()\n",
    "kurtosis_unfinished = df_unfinished.groupby('type')['durationInSec'].apply(kurtosis)\n",
    "\n",
    "print(f\"The median duration of finished paths is {median_finished:.0f} seconds\")\n",
    "print(f\"The median duration of all unfinished paths is {df_unfinished['durationInSec'].median():.0f} seconds, among which :\")\n",
    "print(f\"  - The median duration of restart paths is {median_unfinished['restart']:.0f} seconds\")\n",
    "print(f\"  - The median duration of timeout paths is {median_unfinished['timeout']:.0f} seconds\")\n",
    "\n",
    "print(f\"Kurtosis of finished game durations: {kurtosis_finished:.2f}\")\n",
    "print(f\"Kurtosis of restart game durations: {kurtosis_unfinished['restart']:.2f}\")\n",
    "print(f\"Kurtosis of timeout game durations: {kurtosis_unfinished['timeout']:.2f}\")\n",
    "\n",
    "# Plotting histograms\n",
    "plt.figure(figsize=(12, 4))\n",
    "\n",
    "# Unfinished games\n",
    "ax1 = plt.subplot(121)\n",
    "sn.histplot(df_unfinished, x='durationInSec', hue='type', bins=100)\n",
    "plt.yscale('log')\n",
    "plt.xlabel('Duration in seconds')\n",
    "plt.title('Histogram of game duration for unfinished games')\n",
    "\n",
    "# Finished games\n",
    "plt.subplot(122, sharey=ax1)\n",
    "sn.histplot(df_finished, x='durationInSec', bins=100, alpha=0.5, color='y')\n",
    "plt.yscale('log')\n",
    "plt.xlabel('Duration in seconds')\n",
    "plt.title('Histogram of game duration for finished games')\n",
    "plt.show()"
   ]
  },
  {
   "cell_type": "markdown",
   "metadata": {},
   "source": [
    "Time-out paths are games where the player stopped playing for more that 30 minutes. If we set those aside, and look at the duration of paths where the players decided to restart a new game, the mediam duration of games is 114 seconds, approximately the same as finished path duration of 107 seconds.\n",
    "\n",
    "The kurtosis in finished games is much higher than in unfinished restart games (3973 vs 45), meaning that finished games are more heavy tailed. We can in fact see very little players restart after 3000 seconds, whereas many finished games go beyond 6000. "
   ]
  },
  {
   "cell_type": "markdown",
   "metadata": {},
   "source": [
    "### 3.2.b Path duration and path length vs. user rating\n",
    "\n",
    "Let's first look at path duration distribution over different user rating. We found similar results for finished and unfinished paths, so let's have a look at **finished ones** for example."
   ]
  },
  {
   "cell_type": "code",
   "execution_count": null,
   "metadata": {},
   "outputs": [],
   "source": [
    "# change metric to 'path_length' for path length \n",
    "metric = 'durationInSec' \n",
    "\n",
    "df_finished_strNaN = df_finished.copy()\n",
    "df_finished_strNaN['rating'] = df_finished_strNaN['rating'].fillna('NaN')\n",
    "\n",
    "plt.figure(figsize=(10, 6))\n",
    "blues_palette = sn.color_palette(\"Blues\", n_colors=6)\n",
    "\n",
    "means, stds = [], []\n",
    "ax1 = plt.subplot(231)\n",
    "sn.histplot(df_finished[df_finished_strNaN['rating']=='NaN'], x=metric, bins=50, log_scale=True, color=blues_palette[0]) \n",
    "mean = df_finished[df_finished_strNaN['rating']=='NaN'][metric].mean()\n",
    "plt.axvline(mean, color='red', label=f'Mean: {mean:.2f}', linestyle='--')\n",
    "plt.yscale('log')\n",
    "plt.xlabel('Duration in seconds')\n",
    "plt.title('NaN')\n",
    "plt.legend()\n",
    "\n",
    "for i in range(1, 6):\n",
    "    plt.subplot(231+i, sharex = ax1, sharey=ax1)\n",
    "    sn.histplot(df_finished[df_finished_strNaN['rating']==i], x=metric, bins=50, log_scale=True, color=blues_palette[i])\n",
    "    mean = df_finished[df_finished_strNaN['rating']==i][metric].mean()\n",
    "    plt.axvline(mean, color=\"red\", label=f'Mean: {mean:.2f}', linestyle='--')\n",
    "    plt.yscale('log')\n",
    "    plt.title(i)\n",
    "    plt.xlabel('Duration in seconds')\n",
    "    plt.legend()\n",
    "\n",
    "plt.tight_layout()\n",
    "plt.suptitle('Path duration by rating of the finished paths', y=1.04)\n",
    "plt.show()"
   ]
  },
  {
   "cell_type": "markdown",
   "metadata": {},
   "source": [
    "The distributions of the path duration by rating are nice log-normal distributions! This means we can use the mean (location) and standard deviation (scale) to characterise them. Indeed, except for NaN, there is a steady increase of the path duration mean when rating goes up."
   ]
  },
  {
   "cell_type": "markdown",
   "metadata": {},
   "source": [
    "Let's now look at whether path duration is correlated with path length:"
   ]
  },
  {
   "cell_type": "code",
   "execution_count": null,
   "metadata": {},
   "outputs": [],
   "source": [
    "df_path_stats_duration = pd.DataFrame()\n",
    "df_path_stats_duration['mean'] = df_finished.groupby('rating', dropna=False)['durationInSec'].mean()\n",
    "df_path_stats_duration['std'] = df_finished.groupby('rating', dropna=False)['durationInSec'].std()\n",
    "df_path_stats_duration['sem'] = df_finished.groupby('rating', dropna=False)['durationInSec'].sem()\n",
    "\n",
    "df_path_stats_length = pd.DataFrame()\n",
    "df_path_stats_length['mean'] = df_finished.groupby('rating', dropna=False)['path_length'].mean()\n",
    "df_path_stats_length['std'] = df_finished.groupby('rating', dropna=False)['path_length'].std()\n",
    "df_path_stats_length['sem'] = df_finished.groupby('rating', dropna=False)['path_length'].sem()\n",
    "\n",
    "df_path_stats = pd.concat([df_path_stats_duration, df_path_stats_length], axis=1, keys=['duration', 'length'])\n",
    "\n",
    "df_path_stats"
   ]
  },
  {
   "cell_type": "code",
   "execution_count": null,
   "metadata": {},
   "outputs": [],
   "source": [
    "order = ['NaN', '1.0', '2.0', '3.0', '4.0', '5.0']\n",
    "\n",
    "plt.figure(figsize=(10, 4))\n",
    "plt.subplot(121)\n",
    "sn.barplot(df_finished_strNaN, x='rating', y='durationInSec', order=order, errorbar=('ci', 95), color='#0b3880')\n",
    "plt.xlabel('Rating')\n",
    "plt.ylabel('Duration in seconds')\n",
    "plt.subplot(122)\n",
    "sn.barplot(df_finished_strNaN, x='rating', y='path_length', order=order, errorbar=('ci', 95), color='#0b3880')\n",
    "plt.suptitle('Duration and Path Length by Rating of the Finished Paths')\n",
    "plt.xlabel('Rating')\n",
    "plt.ylabel('Path Length')\n",
    "plt.show()"
   ]
  },
  {
   "cell_type": "markdown",
   "metadata": {},
   "source": [
    "There is a clear correlation between how long players took or how many clicks they made with the experienced difficulty rating. This means we can easily combine the two into a difficulty measure as they agree with each other on what players considered difficult. \n",
    "\n",
    "Let's now loow at back-clicks: could it indicate whether players had a hard time?"
   ]
  },
  {
   "cell_type": "markdown",
   "metadata": {},
   "source": [
    "### 3.2.c Back-clicks\n",
    "The number of back-clicks made in a game may indicate players getting stuck.\n",
    "Lets investigate how this metric is related with player ratings, and if they are more prominent in certain categories:"
   ]
  },
  {
   "cell_type": "code",
   "execution_count": null,
   "metadata": {},
   "outputs": [],
   "source": [
    "# We will explain later (3.3) what filtering the most specific category really means\n",
    "df_categories_filtered = filter_most_specific_category(df_categories)\n",
    "paths_finished = extract_category_path(df_finished, df_categories_filtered)\n",
    "paths_finished = backtrack(paths_finished)"
   ]
  },
  {
   "cell_type": "code",
   "execution_count": null,
   "metadata": {},
   "outputs": [],
   "source": [
    "fig, ax = plt.subplots(1, 2, figsize=(12, 6))\n",
    "\n",
    "back_per_rating = paths_finished.groupby(\"rating\", dropna=False).agg({\"back_nb\": \"mean\", \"size\": \"mean\"}).reset_index()\n",
    "back_per_rating['Mean Back Clicks number'] = back_per_rating[\"back_nb\"]/back_per_rating[\"size\"]\n",
    "back_per_rating['rating'] = back_per_rating['rating'].fillna('NaN')\n",
    "sn.barplot(x=\"rating\", y='Mean Back Clicks number', hue=\"rating\", data=back_per_rating, palette=blues_palette, ax=ax[0])\n",
    "\n",
    "df_exploded = paths_finished.explode('category')\n",
    "category_back_mean = df_exploded.groupby(['category', 'rating'], dropna = False).size().reset_index(name='size')\n",
    "back_mean = df_exploded.groupby('category')[\"have_back\"].mean().reset_index().sort_values(by='have_back', ascending=False)\n",
    "category_back_mean = category_back_mean.merge(back_mean, on='category').sort_values(by='have_back', ascending=False)\n",
    "category_back_mean['rating_proportion'] = category_back_mean.groupby('category')['size'].transform(lambda x: x / x.sum())\n",
    "\n",
    "order = category_back_mean[\"category\"].unique()\n",
    "base_heights = category_back_mean[['category', 'have_back']].drop_duplicates().set_index('category')['have_back']\n",
    "df_pivot = category_back_mean.pivot(index='category', columns='rating', values='rating_proportion').fillna(0)\n",
    "df_pivot = df_pivot.reindex(order)\n",
    "\n",
    "bottom = pd.Series([0] * len(df_pivot), index=df_pivot.index)\n",
    "for i, rating in enumerate(df_pivot.columns):\n",
    "    ax[1].bar(df_pivot.index, \n",
    "           height=df_pivot[rating] * base_heights,  \n",
    "           bottom=bottom * base_heights,           \n",
    "           label=f'Rating {rating}', \n",
    "           color=blues_palette[i])\n",
    "    bottom += df_pivot[rating]\n",
    "\n",
    "ax[1].set_title('Mean Number of Path with Back-Clicks by Category')\n",
    "plt.xlabel('Category')\n",
    "plt.ylabel('Mean Number of Path with Back-Clicks')\n",
    "plt.xticks(rotation=90)\n",
    "ax[0].set_title(\"Distribution of Back-Clicks per Rating\")\n",
    "plt.show()"
   ]
  },
  {
   "cell_type": "markdown",
   "metadata": {},
   "source": [
    "The back-clicks are correlated with the difficulty rating, which is expected as the more difficult a game is, the more likely players are to get stuck and go back.\n",
    "The category with the most back-clicks is \"Art\", and the one with the least is \"Countries\". This is interesting as \"Countries\" is also one of the most visited category, which might indicate that players are more familiar with it and therefore less likely to get stuck.\n",
    "Additionaly, The distribution of rating inside each category seams quite similar."
   ]
  },
  {
   "cell_type": "markdown",
   "metadata": {},
   "source": [
    "## 3.3 Look at articles as a categories types"
   ]
  },
  {
   "cell_type": "markdown",
   "metadata": {},
   "source": [
    "### 3.3.a Categories Distributions"
   ]
  },
  {
   "cell_type": "code",
   "execution_count": null,
   "metadata": {},
   "outputs": [],
   "source": [
    "labels, parents, values, ids = create_treemap_data(df_categories)\n",
    "fig = go.Figure(go.Treemap(\n",
    "    labels=labels,\n",
    "    parents=parents,\n",
    "    values=values,\n",
    "    ids=ids,\n",
    "    textfont=dict(size=18),\n",
    "))\n",
    "fig.update_layout(margin=dict(t=50, l=10, r=10, b=5), title=\"Category Distribution in Articles Counting Every Category for Each Article\")\n",
    "fig.show()"
   ]
  },
  {
   "cell_type": "markdown",
   "metadata": {},
   "source": [
    "![alt text](./figures/33a.png)\n"
   ]
  },
  {
   "cell_type": "code",
   "execution_count": null,
   "metadata": {},
   "outputs": [],
   "source": [
    "print(f'We have {df_categories[\"level_1\"].unique().size} distinct level 1 categories.')"
   ]
  },
  {
   "cell_type": "markdown",
   "metadata": {},
   "source": [
    "- Each category is organized into multiple sub-levels, with a hierarchical depth of up to 3 levels.\n",
    "\n",
    "- For this analysis, we will focus exclusively on the most superficial level: Level 1.\n",
    "\n",
    "- Additionally, we observe that some articles are associated with multiple categories, highlighting overlaps and shared connections within the dataset."
   ]
  },
  {
   "cell_type": "markdown",
   "metadata": {},
   "source": [
    "#### Articles with Multiples Categories"
   ]
  },
  {
   "cell_type": "markdown",
   "metadata": {},
   "source": [
    "- First we count the numbers of articles with multiples categories:"
   ]
  },
  {
   "cell_type": "code",
   "execution_count": null,
   "metadata": {},
   "outputs": [],
   "source": [
    "# Count the number of articles with multiples categories\n",
    "df_categories.groupby(\"article\")[\"article\"].size().value_counts()"
   ]
  },
  {
   "cell_type": "markdown",
   "metadata": {},
   "source": [
    "- But if we constrain it only to different type of level 1 categories, it is reduced to :"
   ]
  },
  {
   "cell_type": "code",
   "execution_count": null,
   "metadata": {},
   "outputs": [],
   "source": [
    "# Count the number of unique level 1 categories per article\n",
    "df_categories.groupby(\"article\")[\"level_1\"].nunique().value_counts()"
   ]
  },
  {
   "cell_type": "code",
   "execution_count": null,
   "metadata": {},
   "outputs": [],
   "source": [
    "category_abbreviations = {\n",
    "    'Art': 'Art',\n",
    "    'Mathematics': 'Math',\n",
    "    'IT': 'IT',\n",
    "    'Business Studies': 'BS',\n",
    "    'Music': 'Music',\n",
    "    'Religion': 'R',\n",
    "    'Language and literature': 'L&L',\n",
    "    'Citizenship': 'CIT',\n",
    "    'Countries': 'C',\n",
    "    'Design and Technology': 'D&T',\n",
    "    'Everyday life': 'Life',\n",
    "    'History': 'Hist',\n",
    "    'People': 'P',\n",
    "    'Geography': 'Geo',\n",
    "    'Science': 'Sci'\n",
    "}"
   ]
  },
  {
   "cell_type": "code",
   "execution_count": null,
   "metadata": {},
   "outputs": [],
   "source": [
    "plot_cooccurrence_cat_matrix(df_categories, category_abbreviations)"
   ]
  },
  {
   "cell_type": "markdown",
   "metadata": {},
   "source": [
    "Attributing the **main category** to articles with multiple categories based on the category **with fewer total articles** helps prioritize specialization over generality. \n",
    "\n",
    "Categories with fewer total articles are typically more specific, while those with higher counts cover broader topics. By focusing on the category with fewer articles, we ensure the article’s primary focus is on a unique or specialized perspective, providing a clearer thematic assignment. This method promotes a balanced classification system, ensuring articles are categorized accurately without being overshadowed by more general categories.\n",
    "\n",
    "- For example, a category like **\"Geography\"** may encompass a wide range of topics, while **\"Countries\"** might be more specialized."
   ]
  },
  {
   "cell_type": "code",
   "execution_count": null,
   "metadata": {},
   "outputs": [],
   "source": [
    "df_categories_filtered = filter_most_specific_category(df_categories)\n",
    "\n",
    "labels_filtered, parents_filtered, values_filtered, ids_filtered = create_treemap_data(df_categories_filtered)\n",
    "fig = go.Figure(go.Treemap(\n",
    "    labels=labels_filtered,\n",
    "    parents=parents_filtered,\n",
    "    values=values_filtered,\n",
    "    ids=ids_filtered,\n",
    "    textfont=dict(size=18),\n",
    "))\n",
    "\n",
    "fig.update_layout(margin=dict(t=50, l=10, r=10, b=5), title=\"Category Distribution in Articles (Only the most specific category is shown for each article)\")\n",
    "fig.show()"
   ]
  },
  {
   "cell_type": "markdown",
   "metadata": {},
   "source": [
    "![alt text](./figures/33a1.png)"
   ]
  },
  {
   "cell_type": "markdown",
   "metadata": {},
   "source": [
    "### 3.3.b Transitions between categories"
   ]
  },
  {
   "cell_type": "markdown",
   "metadata": {},
   "source": [
    "We decide to merge the finished and unfinished paths as in this section we will first only analyse how users make moves between categories of articles, independ of their succes on the research."
   ]
  },
  {
   "cell_type": "code",
   "execution_count": null,
   "metadata": {},
   "outputs": [],
   "source": [
    "paths_merged = pd.concat([df_finished, df_unfinished])\n",
    "common_paths = analyze_categories_paths(paths_merged, df_categories_filtered, omit_loops=False)"
   ]
  },
  {
   "cell_type": "code",
   "execution_count": null,
   "metadata": {},
   "outputs": [],
   "source": [
    "matrix_f = matrix_common_paths(common_paths)\n",
    "transition_cat_matrix(matrix_f)"
   ]
  },
  {
   "cell_type": "markdown",
   "metadata": {},
   "source": [
    "While this is not the best way to visualise transitions between categories (this comes a bit later with graphs), it gives some important numerical values as first overview. Certain transitions seem to be more prominent than others, such as transitions from Geography to Countries or clicks to remain in Science. Generally, a lot of paths lead to Countries and Geography. Back-clicks, History and Science also have an overall strong presence. Does this give any real information about transitions users like or is it simply due to how many articles there are for the analysed categories?"
   ]
  },
  {
   "cell_type": "code",
   "execution_count": null,
   "metadata": {},
   "outputs": [],
   "source": [
    "plot_articles_pie_chart(df_categories_filtered, category_abbreviations)"
   ]
  },
  {
   "cell_type": "markdown",
   "metadata": {},
   "source": [
    "Geography is both a category that many articles have and a category with high transitions. This needs to be further analysed to see if users really choose to go through Geography or if they are just more likely to find an article with that category. The same cannot be said for Countries, which is a much smaller category which still has high transition counts!"
   ]
  },
  {
   "cell_type": "markdown",
   "metadata": {},
   "source": [
    "#### Transitions within categories (including self-category)\n",
    "\n",
    "Example :\n",
    "- Science -> Science -> Science\n",
    "- Science -> Science -> Science -> Citizenship -> Design and Technology"
   ]
  },
  {
   "cell_type": "code",
   "execution_count": null,
   "metadata": {},
   "outputs": [],
   "source": [
    "df_position_data = get_position_frequencies(common_paths, max_position=15)\n",
    "plot_position_line(df_position_data, df_article, title=\"Position Frequencies for Finished Paths\")"
   ]
  },
  {
   "cell_type": "markdown",
   "metadata": {},
   "source": [
    "![alt text](./figures/33a2.png)"
   ]
  },
  {
   "cell_type": "markdown",
   "metadata": {},
   "source": [
    "#### Transitions within categories (excluding self-category)\n",
    "\n",
    "Let's remove the transitions in early articles that stay in the same category: if a player wants to leave a category but does not find an adequate link, we will only consider the next different category as next step.\n",
    "\n",
    "For example :\n",
    "- Science -> Science -> Science **becomes** Science\n",
    "- Science -> Science -> Science -> Citizenship -> Design and Technology **becomes** Science -> Citizenship -> Design and Technology"
   ]
  },
  {
   "cell_type": "code",
   "execution_count": null,
   "metadata": {},
   "outputs": [],
   "source": [
    "common_paths_nl = analyze_categories_paths(paths_merged, df_categories_filtered, omit_loops=True)"
   ]
  },
  {
   "cell_type": "code",
   "execution_count": null,
   "metadata": {},
   "outputs": [],
   "source": [
    "df_position_data = get_position_frequencies(common_paths_nl, max_position=15)\n",
    "plot_position_line(df_position_data, df_article, title=\"Position Frequencies for Finished Paths\")"
   ]
  },
  {
   "cell_type": "markdown",
   "metadata": {},
   "source": [
    "![alt text](./figures/33a3.png)"
   ]
  },
  {
   "cell_type": "markdown",
   "metadata": {},
   "source": [
    "We can see that the categories in the early path positions are very often Countries or Geography. A lot of paths start in Science, but players seem to either leave in the first steps or stay there for the rest of the path. Very few start in Countries, but this category seems to be the most popular one to go to as a second step. For Geography, the trend is less clear but players still rather join the category than leave it in the second step.\n",
    "\n",
    "One last interesting analysis is that back-clicks seem to gain popularity as the paths get longer!"
   ]
  },
  {
   "cell_type": "markdown",
   "metadata": {},
   "source": [
    "#### Transitions within categories of the optimal paths"
   ]
  },
  {
   "cell_type": "markdown",
   "metadata": {},
   "source": [
    "We can analyze whether users’ choice of categories at each position aligns with the categories in the optimal path to determine if passing through 'country' or 'geography' early in the path is an effective strategy for reaching the target. To achieve this, we first need to compute the optimal path by constructing a directed graph where edges represent connections between articles."
   ]
  },
  {
   "cell_type": "code",
   "execution_count": null,
   "metadata": {},
   "outputs": [],
   "source": [
    "optimal_paths = find_all_source_target_pairs(df_finished, df_unfinished, df_links)\n",
    "optimal_paths = calculate_optimal_path(df_links, optimal_paths, df_shortest_path)"
   ]
  },
  {
   "cell_type": "code",
   "execution_count": null,
   "metadata": {},
   "outputs": [],
   "source": [
    "opt_paths = analyze_categories_paths(optimal_paths, df_categories_filtered, users=False, omit_loops=False)\n",
    "df_position_opt_data = get_position_frequencies(opt_paths, max_position=15)\n",
    "plot_position_line(df_position_opt_data, df_article, title=\"Position Frequencies for Optimal Paths\")"
   ]
  },
  {
   "cell_type": "markdown",
   "metadata": {},
   "source": [
    "![alt text](./figures/33a4.png)"
   ]
  },
  {
   "cell_type": "markdown",
   "metadata": {},
   "source": [
    "Indeed, <span style=\"background: linear-gradient(to right, #3458d6, #34d634); -webkit-background-clip: text; color: transparent;\">Wikispeedia Voyages</span> seem to often be the ideal algorithmic path. This is interesting, but in the future we will need to also compare <i>human</i> best performance with the voyages to draw a conclusion."
   ]
  },
  {
   "cell_type": "markdown",
   "metadata": {},
   "source": [
    "### 3.3.c Networks"
   ]
  },
  {
   "cell_type": "markdown",
   "metadata": {},
   "source": [
    "Here, we create a network *(directed graph)* to represent user transitions between different categories of articles.\n",
    "\n",
    "- **Nodes:** Each node represents a group of articles belonging to a specific category, with each article assigned to his main category. \n",
    "- **Edges:** Each edge represents a transition from one article category to another, indicating the flow of user activity.\n",
    "\n",
    "In this visualization, we exclude transitions within the same category (self-loops), as these are already represented in the transition matrix shown earlier (3.3.b). The focus here is on how users navigate between different categories.\n",
    "\n",
    "The node positions are determined using a **force-directed algorithm**:\n",
    "\n",
    "- Nodes repel each other like charged particles, preventing overlaps.\n",
    "- Edges act like springs, pulling connected nodes closer to reflect their relationships.\n",
    "\n",
    "----------\n"
   ]
  },
  {
   "cell_type": "markdown",
   "metadata": {},
   "source": [
    "In the cell below, we recursively replace each back click **(<)** with the article that was visited prior to it. This ensures that we accurately reconstruct the original navigation path and correctly identify the corresponding category for each step."
   ]
  },
  {
   "cell_type": "code",
   "execution_count": null,
   "metadata": {},
   "outputs": [],
   "source": [
    "paths_merged_with_replace_back = paths_merged['path'].apply(replace_back_clicks)"
   ]
  },
  {
   "cell_type": "code",
   "execution_count": null,
   "metadata": {},
   "outputs": [],
   "source": [
    "G = build_network(paths_merged_with_replace_back, df_categories_filtered, include_self_loops=False)\n",
    "\n",
    "plot_network(G, title=\"Networks of transition whithin Categoires (exclude self loops)\", show_edge_labels=False, node_size=1000, node_abbreviations=category_abbreviations)"
   ]
  },
  {
   "cell_type": "markdown",
   "metadata": {},
   "source": [
    "We observe a clustered graph, with central clusters dominated by categories containing the largest number of articles, such as Science, Geography, People, and History. Additionally, we see Countries positioned close to the center,despite the small size of the category (only 5% of the total articles) reflecting its strong connections with these major categories.\n",
    "\n",
    "Next, we will normalize the edge weights by the total number of articles in the **source** category. This adjustment accounts for the imbalance in category sizes, ensuring a more accurate representation of transition dynamics.\n",
    "\n",
    "**Note:** Currently, we are normalizing by the size of the source node only. However, for future analyses, we plan to explore other normalization methods, such as accounting for the size of the target category."
   ]
  },
  {
   "cell_type": "code",
   "execution_count": null,
   "metadata": {},
   "outputs": [],
   "source": [
    "G_normalized = normalize_edge_weights(G, df_categories_filtered)\n",
    "plot_network(G_normalized, title=\"Networks normalised by the category size of the source node (exclude self loops)\", show_edge_labels=False, node_size=1000, node_abbreviations=category_abbreviations)"
   ]
  },
  {
   "cell_type": "markdown",
   "metadata": {},
   "source": [
    "After normalizing, we clearly observe that **Countries** becomes even more central in the graph, while the other categories spread out further, forming less distinct clusters.\n",
    "\n",
    "We also notice a particularly strong connection from Countries to Geography, which may be influenced by the fact that the current normalization only considers the size of the source category, not the target category.\n",
    "And the inherent logical relationship between Countries and Geography.\n",
    "\n",
    "- For future work, we aim to analyze the weights of each connection in greater detail to better understand these interdependencies and explore alternative normalization methods to capture the full dynamics of category relationships."
   ]
  },
  {
   "cell_type": "code",
   "execution_count": null,
   "metadata": {},
   "outputs": [],
   "source": [
    "analyze_edge_weights(G_normalized)"
   ]
  },
  {
   "cell_type": "markdown",
   "metadata": {},
   "source": [
    "## 3.4 Correlations and combination between previous results"
   ]
  },
  {
   "cell_type": "markdown",
   "metadata": {},
   "source": [
    "### 3.4.a Corelation between difficulty and combination of source-target categories"
   ]
  },
  {
   "cell_type": "markdown",
   "metadata": {},
   "source": [
    "Let's get a glance at the extend to which the choice of the source article and the end article affects the difficulty of the game.\n",
    "This could highlight potential combinations of categories that are harder to connect.\n",
    "\n",
    "Different difficulty metrics are used like path duration, path length in terms of number of clicks and user ratings. \n",
    "\n",
    "The number of back-clicks and its link with current difficulty mettrics and categories is also studied to explore whether it indicates difficulty as well.\n",
    "#### Correlation between the duration of game and the combination of source-target category\n",
    "Here the difficulty measure is the game duration."
   ]
  },
  {
   "cell_type": "code",
   "execution_count": null,
   "metadata": {},
   "outputs": [],
   "source": [
    "paths_finished = find_categories_start_end(df_finished, df_categories_filtered)\n",
    "paths_unfinished = find_categories_start_end(df_unfinished, df_categories_filtered)"
   ]
  },
  {
   "cell_type": "code",
   "execution_count": null,
   "metadata": {},
   "outputs": [],
   "source": [
    "fig, ax = plt.subplots(1, 2, figsize=(10, 5))\n",
    "\n",
    "path_finished_length_categories = paths_finished.pivot_table(index='start_category', \n",
    "                                                    columns='end_category', \n",
    "                                                    values='durationInSec', \n",
    "                                                    aggfunc='mean')\n",
    "path_unfinished_length_categories = paths_unfinished.pivot_table(index='start_category',\n",
    "                                                    columns='end_category',\n",
    "                                                    values='durationInSec',\n",
    "                                                    aggfunc='mean')\n",
    "\n",
    "sn.heatmap(path_finished_length_categories , cmap='Greens', ax=ax[0])\n",
    "ax[0].set_ylabel(\"Start Category\")\n",
    "ax[0].set_xlabel(\"End Category\")\n",
    "\n",
    "sn.heatmap(path_unfinished_length_categories , cmap='Blues', ax=ax[1])\n",
    "ax[0].set_title(\"Finished Paths\")\n",
    "ax[1].set_title(\"Unfinished Paths\")\n",
    "fig.suptitle(\"Heatmap of Duration (seconds) for Each Start-End Category Combination\")\n",
    "plt.xlabel(\"End Category\")\n",
    "plt.ylabel(\"Start Category\")\n",
    "plt.tight_layout()\n",
    "plt.show()"
   ]
  },
  {
   "cell_type": "markdown",
   "metadata": {},
   "source": [
    "Linking a music article to a language and litterature article is the combination that takes the longest time (≈800s) to connect in finished paths. In unfinished paths, it takes ≈1300s, maybe indicating players tend to abandon due to difficulty? \n",
    "\n",
    "Curiously, connnecting art to mathematics is either very fast (<100s) in succesfull games, or takes a very long time (≈2000s) in unsuccesfull ones, this is also observed in connecting mathematics to mathematics for example.\n",
    "\n",
    "In the other hand, connecting religion to religion takes a short time both in succesfull and unsuccesfull games. A short finished path might indicate easily connectable categories, whereas short unfinished paths could indicate early abandonment. Why would easilly conectable source and target lead to early abandonment for other players? Maybe this scenario can divide into two : either the target is directly on the source page or just a few clicks away, either they are not so close (for example linked to different religions), the density of links in the page might be low and the player might lack knowledge in the field. These potential causes will be analize in further parts."
   ]
  },
  {
   "cell_type": "markdown",
   "metadata": {},
   "source": [
    "#### Correlation between the length of path and the combination of source-target category\n",
    "Here the difficulty metric used is the number of clicks in the game."
   ]
  },
  {
   "cell_type": "code",
   "execution_count": null,
   "metadata": {},
   "outputs": [],
   "source": [
    "paths_finished[\"steps_count\"] = paths_finished[\"path\"].apply(lambda x: len(x.split(\";\")))\n",
    "paths_unfinished[\"steps_count\"] = paths_unfinished[\"path\"].apply(lambda x: len(x.split(\";\")))\n",
    "\n",
    "fig, ax = plt.subplots(1, 2, figsize=(10, 5))\n",
    "\n",
    "path_finished_length_categories = paths_finished.pivot_table(index='start_category', \n",
    "                                                    columns='end_category', \n",
    "                                                    values='steps_count', \n",
    "                                                    aggfunc='mean')\n",
    "path_unfinished_length_categories = paths_unfinished.pivot_table(index='start_category',\n",
    "                                                    columns='end_category',\n",
    "                                                    values='steps_count',\n",
    "                                                    aggfunc='mean')\n",
    "\n",
    "sn.heatmap(path_finished_length_categories , cmap='Greens', ax=ax[0])\n",
    "sn.heatmap(path_unfinished_length_categories , cmap='Blues', ax=ax[1])\n",
    "ax[0].set_title(\"Finished Paths\")\n",
    "ax[1].set_title(\"Unfinished Paths\")\n",
    "fig.suptitle(\"Heatmap of length of path (number of steps) for Each Start-End Category Combination\")\n",
    "plt.xlabel(\"End Category\")\n",
    "plt.ylabel(\"Start Category\")\n",
    "plt.tight_layout()\n",
    "plt.show()"
   ]
  },
  {
   "cell_type": "markdown",
   "metadata": {},
   "source": [
    "#### Correlation between the player rating and the combination of source-target category\n",
    "Here we use the difficulty rating by the players as difficulty metric."
   ]
  },
  {
   "cell_type": "code",
   "execution_count": null,
   "metadata": {},
   "outputs": [],
   "source": [
    "fig, ax = plt.subplots(1, 1, figsize=(6, 5))\n",
    "\n",
    "path_finished_length_categories = paths_finished.pivot_table(index='start_category', \n",
    "                                                    columns='end_category', \n",
    "                                                    values='rating', \n",
    "                                                    aggfunc='mean')\n",
    "\n",
    "sn.heatmap(path_finished_length_categories , cmap='Greens', square=True)\n",
    "plt.title(\"Heatmap of rating for Each Start-End Category Combination\")\n",
    "plt.xlabel(\"End Category\")\n",
    "plt.ylabel(\"Start Category\")\n",
    "plt.tight_layout()\n",
    "plt.show()"
   ]
  },
  {
   "cell_type": "markdown",
   "metadata": {},
   "source": [
    "Some category combinations seem to be harder than others: Countries to Art of Mathematics to Religion seem to pose problems to players, while paths inside a category (the diagonal) seem to be generally perceived as easier."
   ]
  },
  {
   "cell_type": "markdown",
   "metadata": {},
   "source": [
    "# 4. Methods for Further Analysis\n",
    "This section aims to show a few of the tools that will be useful along the way for our project. Instead of using them to answer our final question, we use them on the dataset as a whole to show that interesting information can be extracted from these methods."
   ]
  },
  {
   "cell_type": "markdown",
   "metadata": {},
   "source": [
    "## 4.1. Similarity on paths\n",
    "\n",
    "Let's first get an intuition of how shortest paths are distributed and how articles are generally connected. The shortest path ranges from 1 to 9 if it exists, but it may also not exist at all (value -1). This means there are clusters of articles that are not linked to each other in the network. We can visualise this with a matrix that shows whether certain source and target articles are connected or not."
   ]
  },
  {
   "cell_type": "code",
   "execution_count": null,
   "metadata": {},
   "outputs": [],
   "source": [
    "plot_shortest_paths_matrix(df_shortest_path)"
   ]
  },
  {
   "cell_type": "code",
   "execution_count": null,
   "metadata": {},
   "outputs": [],
   "source": [
    "plt.figure(figsize=(6, 4))\n",
    "plt.hist(df_shortest_path.values.flatten(), bins=np.arange(-1,11,1) - 0.5, alpha=0.7, edgecolor='black', color='black')\n",
    "plt.xlabel('Shortest Path Distance')\n",
    "plt.ylabel('Frequency')\n",
    "plt.title('Distribution of Shortest Path Distances')\n",
    "plt.xticks(np.arange(-1,10,1))\n",
    "plt.show()"
   ]
  },
  {
   "cell_type": "markdown",
   "metadata": {},
   "source": [
    "### 4.1.a Semantic Similarity\n",
    "\n",
    "An interesting way to figure out how players move through the wikispeedia network is semantic similarity. This encompasses both categories similarity and the abstract notion of \"meaning\". To concretise this notion, we consider two different measures of similarity:\n",
    "- semantic similarity based on article names embeddings\n",
    "- semantic similarity based on the Jaccard similarity of categories (with stronger weights for more specific categories)\n",
    "\n",
    "An interesting application is finding clusters of words that are more similar to each other than to words in other clusters. The clustering allows to reorder the similarity matrix in a way that regroups articles with high (or low) similarity."
   ]
  },
  {
   "cell_type": "code",
   "execution_count": null,
   "metadata": {},
   "outputs": [],
   "source": [
    "# Perform hierarchical clustering\n",
    "sm = df_sm.to_numpy()\n",
    "linkage_matrix = linkage(sm, method='ward')\n",
    "ordered_indices = leaves_list(linkage_matrix)\n",
    "reordered_matrix = sm[ordered_indices, :][:, ordered_indices]\n",
    "\n",
    "plt.figure(figsize=(12, 8))\n",
    "plt.imshow(reordered_matrix, cmap='BuPu')\n",
    "plt.title('Reordered Similarity Matrix')\n",
    "plt.xlabel('Reordered Article Index')\n",
    "plt.ylabel('Reordered Article Index')\n",
    "plt.colorbar()\n",
    "plt.show()"
   ]
  },
  {
   "cell_type": "code",
   "execution_count": null,
   "metadata": {},
   "outputs": [],
   "source": [
    "# Define the initial threshold\n",
    "initial_threshold = 0.5\n",
    "\n",
    "# Function to plot the binary matrix based on a given threshold\n",
    "def plot_thresholded_matrix(threshold):\n",
    "    # Create a binary mask with the current threshold\n",
    "    binary_matrix = np.where(reordered_matrix >= threshold, 1, 0)\n",
    "    \n",
    "    # Plot the binary matrix\n",
    "    plt.figure(figsize=(12, 8))\n",
    "    plt.imshow(binary_matrix, cmap='Reds', interpolation='nearest')\n",
    "    plt.title(f'Reordered Similarity Matrix (Threshold = {threshold:.2f})')\n",
    "    plt.xlabel('Reordered Article Index')\n",
    "    plt.ylabel('Reordered Article Index')\n",
    "    plt.colorbar(label='Above Threshold (1 = Red, 0 = White)')\n",
    "    plt.show()\n",
    "\n",
    "# Create the interactive slider\n",
    "threshold_slider = widgets.FloatSlider(\n",
    "    value=initial_threshold,\n",
    "    min=0.0,\n",
    "    max=1.0,\n",
    "    step=0.01,\n",
    "    description='Threshold:',\n",
    "    continuous_update=False\n",
    ")\n",
    "\n",
    "# Display the slider and link it to the plotting function\n",
    "output = widgets.interactive_output(plot_thresholded_matrix, {'threshold': threshold_slider})\n",
    "display(threshold_slider, output)"
   ]
  },
  {
   "cell_type": "markdown",
   "metadata": {},
   "source": [
    "![alt text](./figures/41a.png)"
   ]
  },
  {
   "cell_type": "markdown",
   "metadata": {},
   "source": [
    "We can clearly see that the reordered article indices make intuitive sense, similar words are regrouped. Words in the clusters with high similarity (similarity > 0.5) are words that appear more often in natural language, while words in the low-similarity areas are similar one to another, but not commonly used. This shows that we can regroup articles in clusters of 'well-known words' that are likely more present on user paths."
   ]
  },
  {
   "cell_type": "code",
   "execution_count": null,
   "metadata": {},
   "outputs": [],
   "source": [
    "print(f'Words in high similarity clusters are for example {\", \".join(df_article_names[ordered_indices].iloc[1995:2005].tolist())}')\n",
    "print(f'Words in high similarity clusters are for example {\", \".join(df_article_names[ordered_indices].iloc[-7:].tolist())}')"
   ]
  },
  {
   "cell_type": "markdown",
   "metadata": {},
   "source": [
    "### 4.1.b Correlation between source-target similarity, and shortest possible path length\n",
    "Similar articles should be easier to connect, let's verify this using shortest possible path length as a difficulty measure.\n",
    "\n",
    "We will look at article's semantic symilarity using cosine similarity, and article's category similarity. Pearson and Spearman correlations will then be used to asses how significant these difficulty measures are."
   ]
  },
  {
   "cell_type": "code",
   "execution_count": null,
   "metadata": {},
   "outputs": [],
   "source": [
    "reds_palette = sn.dark_palette(\"salmon\", n_colors=len(df_finished['shortest_path'].unique()), reverse=True)\n",
    "blues_palette = sn.dark_palette(\"#69d\", n_colors=len(df_unfinished['shortest_path'].unique()), reverse=True)\n",
    "blues_palette = [blues_palette[-1]] + blues_palette[:-1] # put impossible paths in evidence\n",
    "\n",
    "plt.figure(figsize=(12, 5))\n",
    "\n",
    "# Finished paths plot\n",
    "ax = plt.subplot(121)\n",
    "sn.barplot(data=df_finished, x='shortest_path', y='cosine_similarity', hue='shortest_path', legend=None, palette=reds_palette)\n",
    "plt.title('Finished paths')\n",
    "\n",
    "# Unfinished paths plot\n",
    "plt.subplot(122, sharey=ax)\n",
    "sn.barplot(data=df_unfinished, x='shortest_path', y='cosine_similarity', hue='shortest_path', legend=None, palette=blues_palette)\n",
    "plt.title('Unfinished paths')\n",
    "\n",
    "plt.suptitle('Mean cosine similarity per shortest path length')\n",
    "plt.show()"
   ]
  },
  {
   "cell_type": "code",
   "execution_count": null,
   "metadata": {},
   "outputs": [],
   "source": [
    "from scipy.stats import pearsonr, spearmanr\n",
    "\n",
    "def calculate_correlations_with_shortestPath(df, column_name):\n",
    "    # Ensure 'shortest_path' is numeric\n",
    "    df['shortest_path'] = df['shortest_path'].astype(float)\n",
    "\n",
    "    pearson_corr, pearson_p = pearsonr(df['shortest_path'], df[column_name])\n",
    "    spearman_corr, spearman_p = spearmanr(df['shortest_path'], df[column_name])\n",
    "\n",
    "    # Print results\n",
    "    print(f\"Pearson correlation: {pearson_corr:.4f}, p-value: {pearson_p:.4e}\")\n",
    "    print(f\"Spearman correlation: {spearman_corr:.4f}, p-value: {spearman_p:.4e}\")\n",
    "\n",
    "print('Finished paths:')\n",
    "finished_results = calculate_correlations_with_shortestPath(df_finished,\"cosine_similarity\")\n",
    "print('\\nUnfinished paths:')\n",
    "unfinished_results = calculate_correlations_with_shortestPath(df_unfinished,\"cosine_similarity\")"
   ]
  },
  {
   "cell_type": "code",
   "execution_count": null,
   "metadata": {},
   "outputs": [],
   "source": [
    "plt.figure(figsize=(12, 5))\n",
    "ax = plt.subplot(121)\n",
    "sn.barplot(data=df_finished, x='shortest_path', y='categories_similarity', hue='shortest_path', legend=None, palette=reds_palette)\n",
    "plt.title('Finished paths')\n",
    "\n",
    "plt.subplot(122, sharey=ax)\n",
    "sn.barplot(data=df_unfinished, x='shortest_path', y='categories_similarity', hue='shortest_path', legend=None, palette=blues_palette)\n",
    "plt.title('Unfinished paths')\n",
    "\n",
    "plt.suptitle('Mean Categories Similarity per Shortest Path Length')\n",
    "plt.show()"
   ]
  },
  {
   "cell_type": "code",
   "execution_count": null,
   "metadata": {},
   "outputs": [],
   "source": [
    "print('Finished paths:')\n",
    "finished_results = calculate_correlations_with_shortestPath(df_finished,\"categories_similarity\")\n",
    "print('\\nUnfinished paths:')\n",
    "unfinished_results = calculate_correlations_with_shortestPath(df_unfinished,\"categories_similarity\")"
   ]
  },
  {
   "cell_type": "markdown",
   "metadata": {},
   "source": [
    "The **Pearson correlation** measures the linear relationship between two continuous variables. And the **Spearman correlation** assesses the monotonic relationship using ranked data, making it less sensitive to outliers and non-linear relationships.\n",
    "\n",
    "\n",
    "The article semantic similarity, and category similarity of finished paths have **moderate negative correlation** with path length (≈-0.25), and the category similarity of unfinished paths has weak negative correlation (≈-0.2).\n",
    "\n",
    "Both for articles and category similarity, the **p-values are zero**, showing high statistical significance. The observed correlations are thus unlikely to be due to random chance.\n",
    "\n",
    "Negative correlation indicates that as the minimal possible path length increases, the cosine similarity decreases.\n",
    "In other words, when the source and targets articles are close semantically, and their categories similar, the shortest possible path shrinkens, which makes sense as is it easier to connect 2 very similar articles."
   ]
  },
  {
   "cell_type": "markdown",
   "metadata": {},
   "source": [
    "## 4.2. Evolution of similarity on paths\n",
    "Now that we established similarity as a metric, can we see how mean similarity evolves on paths in general? Do we observe that users quickly try to leave a category in the first few clicks? Later this will be used to assess whether there is a difference for voyages and non-voyages, and whether there is a difference depending on the categories the path in made of, but for now this already gives an insight into what we can expect."
   ]
  },
  {
   "cell_type": "code",
   "execution_count": null,
   "metadata": {},
   "outputs": [],
   "source": [
    "all_finished_paths = [replace_back_clicks(path).split(';') for path in df_finished['path'].tolist()]\n",
    "path_similarities = []\n",
    "\n",
    "for path in all_finished_paths:\n",
    "    path_similarity = []\n",
    "    for step in range(len(path)-1):\n",
    "        current, next = path[step], path[step+1]\n",
    "        path_similarity.append(df_sm[current][next])\n",
    "\n",
    "    path_similarities.append(path_similarity)"
   ]
  },
  {
   "cell_type": "markdown",
   "metadata": {},
   "source": [
    "Here is an example to understand what is going on. Each point represents a click of a user, to go from the first page (Batman) to the next (Chemistry). Batman and Chemistry are not strongly semantically related (hence the relatively low value of about 0.4). In the next step to Biology, the similarity is much higher (about 0.7), so the player first leave the category to reach the target category and then tends to stay there."
   ]
  },
  {
   "cell_type": "code",
   "execution_count": null,
   "metadata": {},
   "outputs": [],
   "source": [
    "path_id = 1829\n",
    "path = path_similarities[path_id]\n",
    "plt.plot(range(len(path)), path, marker='o', color='#0c8714')\n",
    "plt.xticks([i-0.5 for i in range(len(path)+1)], all_finished_paths[path_id], rotation=90)\n",
    "plt.ylim(0, 1)\n",
    "plt.tight_layout()\n",
    "plt.show()"
   ]
  },
  {
   "cell_type": "code",
   "execution_count": null,
   "metadata": {},
   "outputs": [],
   "source": [
    "len_N_path_similarity = {}\n",
    "for path_sim in path_similarities:\n",
    "    path_length = len(path_sim)\n",
    "    len_N_path_similarity.setdefault(path_length, []).append(path_sim)\n",
    "\n",
    "len_N_mean_similarity = {paths_len: np.mean(paths, axis=0) for paths_len, paths in len_N_path_similarity.items()}"
   ]
  },
  {
   "cell_type": "code",
   "execution_count": null,
   "metadata": {},
   "outputs": [],
   "source": [
    "plt.figure(figsize=(7, 5))\n",
    "greens_palette = sn.light_palette(\"#0c8714\", n_colors=10)\n",
    "\n",
    "for i in range(1, 11):\n",
    "    sn.lineplot(len_N_mean_similarity[i+1], lw=1, label=i, color=greens_palette[i-1])\n",
    "plt.legend(title='# Link Clicks')\n",
    "plt.xlabel(\"Position of the Click in the Players' Paths\")\n",
    "plt.xticks(range(0, 11))\n",
    "plt.ylabel('Mean Semantic Similarity')\n",
    "plt.title('Mean Semantic Similarity Difference Aggregated by Path Lenghts')\n",
    "plt.tight_layout()\n",
    "plt.show()"
   ]
  },
  {
   "cell_type": "markdown",
   "metadata": {},
   "source": [
    "There is a clear trend: in the first few clicks, the articles chosen have a low similarity to the previous one: this can be interpreted as leaving the original category. After this, the similarity for the next clicks stabilises, with only small fluctuations."
   ]
  },
  {
   "cell_type": "markdown",
   "metadata": {},
   "source": [
    "# 5. Find Voyages\n",
    "### Sort games into voyage or not-voyage "
   ]
  },
  {
   "cell_type": "code",
   "execution_count": null,
   "metadata": {},
   "outputs": [],
   "source": [
    "# sort paths into voyage and non-voyage\n",
    "df_finished_voyage = game_voyage_sorting(df_finished, df_categories, True, n=3)\n",
    "df_unfinished_voyage = game_voyage_sorting(df_unfinished, df_categories, False, n=3)\n",
    "\n",
    "# count the voyages \n",
    "voyage_count = (df_finished_voyage['voyage'] == 1).sum() + (df_unfinished_voyage['voyage'] == 1).sum()\n",
    "non_voyage_count = (df_finished_voyage['voyage'] == 0).sum() + (df_unfinished_voyage['voyage'] == 0).sum()\n",
    "\n",
    "print('Out of the ', len(df_finished_voyage)+len(df_unfinished_voyage), ' finished and unfinished games : ')\n",
    "print('  - ', voyage_count, ' are voyages')\n",
    "print('  - ', non_voyage_count, ' are not')"
   ]
  },
  {
   "cell_type": "code",
   "execution_count": null,
   "metadata": {},
   "outputs": [],
   "source": [
    "#concatenate all games in a dataframe and plot the sankey diagram \n",
    "df_all_voyage = pd.concat([df_finished_voyage, df_unfinished_voyage], ignore_index=True, sort=False)\n",
    "plot_sankey_voyage(df_all_voyage)"
   ]
  },
  {
   "cell_type": "markdown",
   "metadata": {},
   "source": [
    "# 6. Analyse voyages\n",
<<<<<<< HEAD
    "### ➜ This is our milestone P3!\n"
=======
    "### ➜ This is our milestone P3!"
   ]
  },
  {
   "cell_type": "markdown",
   "metadata": {},
   "source": [
    "Compare <span style=\"background: linear-gradient(to right, #3458d6, #34d634); -webkit-background-clip: text; color: transparent;\">Wikispeedia Voyages</span><span style= \"color: #c7c9cf\"> with the other paths on the basis of experienced difficulty and performance."
>>>>>>> d28d343e
   ]
  }
 ],
 "metadata": {
  "kernelspec": {
   "display_name": "ada_project",
   "language": "python",
   "name": "python3"
  },
  "language_info": {
   "codemirror_mode": {
    "name": "ipython",
    "version": 3
   },
   "file_extension": ".py",
   "mimetype": "text/x-python",
   "name": "python",
   "nbconvert_exporter": "python",
   "pygments_lexer": "ipython3",
   "version": "3.8.19"
  }
 },
 "nbformat": 4,
 "nbformat_minor": 2
}<|MERGE_RESOLUTION|>--- conflicted
+++ resolved
@@ -1610,9 +1610,6 @@
    "metadata": {},
    "source": [
     "# 6. Analyse voyages\n",
-<<<<<<< HEAD
-    "### ➜ This is our milestone P3!\n"
-=======
     "### ➜ This is our milestone P3!"
    ]
   },
@@ -1621,7 +1618,6 @@
    "metadata": {},
    "source": [
     "Compare <span style=\"background: linear-gradient(to right, #3458d6, #34d634); -webkit-background-clip: text; color: transparent;\">Wikispeedia Voyages</span><span style= \"color: #c7c9cf\"> with the other paths on the basis of experienced difficulty and performance."
->>>>>>> d28d343e
    ]
   }
  ],
