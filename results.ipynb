--- conflicted
+++ resolved
@@ -361,39 +361,6 @@
    "cell_type": "markdown",
    "metadata": {},
    "source": [
-<<<<<<< HEAD
-    "### Link position"
-   ]
-  },
-  {
-   "cell_type": "code",
-   "execution_count": 9,
-   "metadata": {},
-   "outputs": [
-    {
-     "name": "stdout",
-     "output_type": "stream",
-     "text": [
-      "['Rubidium', 'Earth', '<', 'Mineral', 'Calcite', '<', '<', 'Electricity', '<', 'Oxygen', '<', 'Earth', 'Europe', 'United Kingdom', 'Wales', 'Cardiff', '<', '<', 'England', 'River Severn']\n",
-      "['Rubidium', 'Earth', 'Rubidium', 'Mineral', 'Calcite', 'Mineral', 'Rubidium', 'Electricity', 'Rubidium', 'Oxygen', 'Rubidium', 'Earth', 'Europe', 'United Kingdom', 'Wales', 'Cardiff', 'Wales', 'United Kingdom', 'England', 'River Severn']\n",
-      "Rubidium: {'total_links': 47, 'total_words': 1312, 'article_link_position': [39]}\n",
-      "Rubidium: {'total_links': 47, 'total_words': 1312, 'article_link_position': [38, 44]}\n",
-      "Mineral: {'total_links': 52, 'total_words': 1798, 'article_link_position': [18, 24, 39]}\n",
-      "Rubidium: {'total_links': 47, 'total_words': 1312, 'article_link_position': [36]}\n",
-      "Rubidium: {'total_links': 47, 'total_words': 1312, 'article_link_position': [30, 42]}\n",
-      "Rubidium: {'total_links': 47, 'total_words': 1312, 'article_link_position': [39]}\n",
-      "Earth: {'total_links': 171, 'total_words': 5434, 'article_link_position': [69, 117]}\n",
-      "Europe: {'total_links': 470, 'total_words': 4674, 'article_link_position': [63, 102, 218, 226, 279, 405, 425, 431, 436, 439, 441, 442, 444], 'abstract_links': 80, 'abstract_link_position': [63]}\n",
-      "United Kingdom: {'total_links': 269, 'total_words': 9308, 'article_link_position': [34, 51, 86, 109, 178, 256, 268], 'abstract_links': 49, 'abstract_link_position': [34]}\n",
-      "Wales: {'total_links': 83, 'total_words': 6080, 'article_link_position': [2, 3, 22, 33, 37, 44, 46, 48, 62, 64, 65], 'abstract_links': 23, 'abstract_link_position': [2, 3, 22]}\n",
-      "United Kingdom: {'total_links': 269, 'total_words': 9308, 'article_link_position': [32, 53, 85, 93, 108, 174, 249, 250, 251, 252, 253], 'abstract_links': 49, 'abstract_link_position': [32]}\n",
-      "England: {'total_links': 267, 'total_words': 8771, 'article_link_position': [89]}\n"
-     ]
-    }
-   ],
-   "source": [
-    "parser.find_path_link_positions(df_finished)"
-=======
     "### Categories distribution in start and end paths between finished and unfinished games"
    ]
   },
@@ -691,7 +658,6 @@
    "outputs": [],
    "source": [
     "df_finished_voyage"
->>>>>>> 9cd58641
    ]
   }
  ],
@@ -711,11 +677,7 @@
    "name": "python",
    "nbconvert_exporter": "python",
    "pygments_lexer": "ipython3",
-<<<<<<< HEAD
    "version": "3.8.19"
-=======
-   "version": "3.9.18"
->>>>>>> 9cd58641
   }
  },
  "nbformat": 4,
