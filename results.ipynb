{
 "cells": [
  {
   "cell_type": "markdown",
   "metadata": {},
   "source": [
    "<h1>The5Outliers - <span style=\"background: linear-gradient(to right, #28649c, #1dc2b1); -webkit-background-clip: text; color: transparent;\">Wikispeedia Voyages</span>: why so many players pass through World regions to reach their target</h1>"
   ]
  },
  {
   "cell_type": "code",
   "execution_count": null,
   "metadata": {},
   "outputs": [],
   "source": [
    "%load_ext autoreload\n",
    "%autoreload 2"
   ]
  },
  {
   "cell_type": "code",
<<<<<<< HEAD
   "execution_count": 155,
=======
   "execution_count": 267,
>>>>>>> 74a8312d
   "metadata": {},
   "outputs": [],
   "source": [
    "import seaborn as sn\n",
    "import matplotlib.pyplot as plt\n",
    "import pandas as pd\n",
    "import numpy as np\n",
    "\n",
    "import config\n",
    "from src.utils.HTMLParser import HTMLParser\n",
    "from src.data.data_loader import *\n",
    "from src.utils.helpers import *\n",
    "from src.models.networks import *\n",
    "from src.models.similarity_matrices import *\n",
    "from src.models.markov_chains import *\n",
    "\n",
    "parser = HTMLParser()\n",
    "parser.load_pickle()"
   ]
  },
  {
   "cell_type": "code",
<<<<<<< HEAD
   "execution_count": 100,
=======
   "execution_count": 268,
>>>>>>> 74a8312d
   "metadata": {},
   "outputs": [],
   "source": [
    "# Delete for final version?\n",
    "# Compute and save all embending, similarity matrices and parsed articles\n",
    "#compute_save_all()"
   ]
  },
  {
   "cell_type": "markdown",
   "metadata": {},
   "source": [
    "# 0. Data preprocessing and loading"
   ]
  },
  {
   "cell_type": "markdown",
   "metadata": {},
   "source": [
    "<div class=\"alert alert-block alert-info\">\n",
    "\n",
    "We use the `read_all()` function to load, clean, and enhance the data with useful features for analysis. It combines multiple data sources, performs preprocessing, and computes additional features for articles and user paths.\n",
    "\n",
    "</div>"
   ]
  },
  {
   "cell_type": "markdown",
   "metadata": {},
   "source": [
    "## Preprocessed Dataframes:\n",
    "<div class=\"alert alert-block alert-info\">\n",
    "\n",
    "- `df_article_names`: Valid article names, that is without special characters and discardig any invalid articles (e.g. non-Wikispeedia articles or with missing categories).\n",
    "- `df_html_stats`: Gathers wikispedia page statistics like number of links, link density, and structural information from the HTML version of each article.\n",
    "- `df_categories`: Article categories and sub categories.\n",
    "- `df_links`: Links inward and outward between articles.\n",
    "- `df_shortest_path_length`: Matrix of shortest paths lengths possible between two articles.\n",
    "- `df_unfinished` and `df_finished`: Cleaned paths with computed features.\n",
    "- `df_sm` and `df_scat` (not returned): Matrices for semantic and category similarity.\n",
    "- `df_article`: Dataframe with article-level features.\n",
    "\n",
    "<div>\n"
   ]
  },
  {
   "cell_type": "code",
   "execution_count": null,
   "metadata": {},
   "outputs": [],
   "source": [
    "# Load and preprocess the data\n",
    "df_article_names, df_html_stats, df_categories, df_links, df_shortest_path, df_unfinished, df_finished, df_article = read_all()\n",
    "\n",
    "# Save old categories, needed to make the flourish sankey plot \n",
    "df_categories_og=df_categories.copy()"
   ]
  },
  {
   "cell_type": "markdown",
   "metadata": {},
   "source": [
    "## Key Modifications\n",
    "\n",
    "### 1. Categories:\n",
    "<div class=\"alert alert-block alert-info\">\n",
    "Each category is organized into multiple sub-levels, with a hierarchical depth of up to 3 levels. We observe that some articles are associated with multiple categories, highlighting overlaps and shared connections within the dataset. For our analysis we need to have only one category corresponding to each article, thus we choose to keep the most specific one.\n",
    "\n",
    "Attributing the **first level category** based on the one **with fewer total articles** helps prioritize specialization over generality. \n",
    "\n",
    "Categories with fewer total articles are typically more specific, while those with higher counts cover broader topics. By focusing on the category with fewer articles, we ensure the article’s primary focus is on a unique or specialized perspective, providing a clearer thematic assignment. This method promotes a balanced classification system, ensuring articles are categorized accurately without being overshadowed by more general categories.\n",
    "\n",
    "- For example, a category like **\"Science\"** may encompass a wide range of topics, while **\"IT\"** might be more specialized.\n",
    "</div>"
   ]
  },
  {
   "cell_type": "code",
   "execution_count": null,
   "metadata": {},
   "outputs": [],
   "source": [
    "df_categories_original = read_categories()\n",
    "# Count the number of articles with multiples categorie\n",
    "df_categories_original.groupby(\"article\")[\"article\"].size().value_counts()"
   ]
  },
  {
   "cell_type": "code",
   "execution_count": null,
   "metadata": {},
   "outputs": [],
   "source": [
    "labels, parents, values, ids = create_treemap_data(df_categories_original, show_articles=True)\n",
    "\n",
    "create_colored_treemap(labels, parents, values, ids,color_palette=config.PALETTE_CATEGORY_DICT_COLORS, \n",
    "                       title=\"Category Distribution in Articles\", background_color=\"white\")\n",
    "print(f'We have {df_categories_original[\"level_1\"].unique().size} distinct level 1 categories.')"
   ]
  },
  {
   "cell_type": "markdown",
   "metadata": {},
   "source": [
    "### 2. Article Features:\n",
    "\n",
    "<div class=\"alert alert-block alert-info\">\n",
    "\n",
    "- **In-Degree**: of an article corresponds to the number of links on other pages targetting an article \n",
    "    - Some articles have no articles leading to it.\n",
    "- **Out-Degree**: of an article corresponds to the number of links towards other pages on this article\n",
    "    - Some articles lead to no other articles.\n",
    "- **HTML Stats**: Structural details like the number of links per article.\n",
    "    - Links do not consider duplicates inside the page (each link is considered to appear once) but this is relaxed with the HTML parsing.\n",
    "- **Categories**: Assigns the most specific category to each article.\n",
    "</div>"
   ]
  },
  {
   "cell_type": "markdown",
   "metadata": {},
   "source": [
    "### 3. Path Features:\n",
    "<div class=\"alert alert-block alert-info\">\n",
    "Metrics computed for user navigation paths:\n",
    "\n",
    "- **Path Length**: Number of articles in a user's path.\n",
    "- **Back-Clicks**: How many times users revisit previous articles.\n",
    "- **Cosine Similarity**: Semantic similarity between source and target articles.\n",
    "- **Shortest Path**: Length of the shortest path possible between the source and target articles.\n",
    "- **Category Similarity**: Category similarity between the categories of the source and target articles.\n",
    "</div>"
   ]
  },
  {
   "cell_type": "markdown",
   "metadata": {},
   "source": [
    "# 1. Find Voyages"
   ]
  },
  {
   "cell_type": "markdown",
   "metadata": {},
   "source": [
    "## 1.1 Define \"World Regions\""
   ]
  },
  {
   "cell_type": "markdown",
   "metadata": {},
   "source": [
    "<div class=\"alert alert-block alert-info\">\n",
    "\n",
    "The goal of our research is to explore the role and significance of World Regions in user behavior while playing Wikispeedia. To achieve this, we first extract articles corresponding to *World Regions*.  \n",
    "Fortunately, articles are categorized, so we gather those under *'Countries'* and relevant subcategories of *'Geography'* such as *'Geography of Asia'*. These articles are grouped into a new category called *'World Regions'*, while remaining *'Geography'* articles are keeping the same category.\n",
    "\n",
    "</div>"
   ]
  },
  {
   "cell_type": "code",
<<<<<<< HEAD
   "execution_count": 104,
=======
   "execution_count": 272,
>>>>>>> 74a8312d
   "metadata": {},
   "outputs": [],
   "source": [
    "world_regions_categories = ['Geography of Great Britain', 'Geography of Asia', 'Geography of Oceania Australasia', 'North American Geography', 'European Geography', 'African Geography', 'Central and South American Geography', 'Antarctica', 'Geography of the Middle East', 'African Countries', 'Countries']\n",
    "df_categories = assign_world_region_categories(df_categories, world_regions_categories)"
   ]
  },
  {
   "cell_type": "markdown",
   "metadata": {},
   "source": [
    "<div class=\"alert alert-block alert-info\">\n",
    "\n",
    "Below we can observe the new distributions of articles categories after the most specific category and the assignement of the new categorgories world regions.\n",
    "</div>"
   ]
  },
  {
   "cell_type": "code",
   "execution_count": null,
   "metadata": {},
   "outputs": [],
   "source": [
    "labels_filtered, parents_filtered, values_filtered, ids_filtered = create_treemap_data(df_categories, show_articles=True)\n",
    "cat_fig = create_colored_treemap(labels_filtered, parents_filtered, values_filtered, ids_filtered,color_palette=config.PALETTE_CATEGORY_DICT_COLORS, \n",
    "                                 title=\"Category Distribution in Articles\", background_color=\"white\")"
   ]
  },
  {
   "cell_type": "code",
<<<<<<< HEAD
   "execution_count": 106,
=======
   "execution_count": 274,
>>>>>>> 74a8312d
   "metadata": {},
   "outputs": [],
   "source": [
    "# Save the Plotly figure as a full HTML file\n",
    "#cat_fig = create_colored_treemap(labels_filtered, parents_filtered, values_filtered, ids_filtered,color_palette=config.PALETTE_CATEGORY_DICT_COLORS, title=\"Category Distribution in Articles\", background_color=\"#fafaf9\")\n",
    "#cat_fig.write_html(\"plots_web_site/categories.html\", include_plotlyjs=\"cdn\")"
   ]
  },
  {
   "cell_type": "code",
   "execution_count": null,
   "metadata": {},
   "outputs": [],
   "source": [
    "plot_articles_pie_chart(df_categories, config.PALETTE_CATEGORY_DICT_COLORS, config.CATEGORY_ABBREVIATIONS)"
   ]
  },
  {
   "cell_type": "markdown",
   "metadata": {},
   "source": [
    "## 1.2 Sort games into voyage or not-voyage"
   ]
  },
  {
   "cell_type": "markdown",
   "metadata": {},
   "source": [
    "<div class=\"alert alert-block alert-info\">\n",
    "\n",
    "A <span style=\"background: linear-gradient(to right, #3458d6, #34d634); -webkit-background-clip: text; color: transparent;\">Wikispeedia Voyage</span> is defined as a path game where neither the source nor the target is in **World Regions**, but the path includes at least one article from this category.\n",
    "</div>"
   ]
  },
  {
   "cell_type": "code",
<<<<<<< HEAD
   "execution_count": 108,
=======
   "execution_count": 276,
>>>>>>> 74a8312d
   "metadata": {},
   "outputs": [],
   "source": [
    "# Sort paths into voyage and non-voyage\n",
    "df_finished = game_voyage_sorting(df_finished, df_categories)\n",
    "df_unfinished = game_voyage_sorting(df_unfinished, df_categories)\n",
    "\n",
    "# Assign the categories \"World Regions\" to the concerned articles\n",
    "category_map = dict(zip(df_categories[\"article\"], df_categories[\"level_1\"]))\n",
    "df_article[\"category\"] = df_article[\"article\"].map(category_map)"
   ]
  },
  {
   "cell_type": "code",
   "execution_count": null,
   "metadata": {},
   "outputs": [],
   "source": [
    "# Count the voyages \n",
    "voyage_count = (df_finished['Wikispeedia_Voyage'] == 1).sum() + (df_unfinished['Wikispeedia_Voyage'] == 1).sum()\n",
    "non_voyage_count = (df_finished['Wikispeedia_Voyage'] == 0).sum() + (df_unfinished['Wikispeedia_Voyage'] == 0).sum()\n",
    "\n",
    "print('Out of the ', len(df_finished)+len(df_unfinished), ' finished and unfinished games : ')\n",
    "print('  - ', voyage_count, ' are voyages')\n",
    "print('  - ', non_voyage_count, ' are not')"
   ]
  },
  {
   "cell_type": "markdown",
   "metadata": {},
   "source": [
    "<div class=\"alert alert-block alert-success\">\n",
    "\n",
    "We immediately see that <span style=\"background: linear-gradient(to right, #3458d6, #34d634); -webkit-background-clip: text; color: transparent;\">Wikispeedia Voyage</span> are very common since they are approximately one third of the paths."
   ]
  },
  {
   "cell_type": "code",
   "execution_count": null,
   "metadata": {},
   "outputs": [],
   "source": [
    "#concatenate all games in a dataframe and plot the sankey diagram \n",
    "df_merged = pd.concat([df_finished, df_unfinished], ignore_index=True, sort=False)\n",
    "sankey_fig = plot_sankey_voyage(df_merged, background_color=\"white\")\n",
    "sankey_fig.show()"
   ]
  },
  {
   "cell_type": "code",
<<<<<<< HEAD
   "execution_count": 111,
=======
   "execution_count": 279,
>>>>>>> 74a8312d
   "metadata": {},
   "outputs": [],
   "source": [
    "# Save the Plotly figure as a full HTML file\n",
    "#sankey_fig = plot_sankey_voyage(df_merged, background_color='transparent')\n",
    "#sankey_fig.write_html(\"plots_web_site/sankey.html\", include_plotlyjs=\"cdn\")"
   ]
  },
  {
   "cell_type": "code",
<<<<<<< HEAD
   "execution_count": 112,
=======
   "execution_count": 280,
>>>>>>> 74a8312d
   "metadata": {},
   "outputs": [],
   "source": [
    "# First sankey diagram : original categories to new categories ----------------------------------------------------\n",
    "\n",
    "#count articles in og categories \n",
    "og_category_count = df_categories_og.groupby('level_1').count().reset_index()[['level_1', 'article']]\n",
    "# count articles in new categories \n",
    "new_categoriy_count = df_categories.groupby('level_1').count().reset_index()[['level_1', 'article']]\n",
    "\n",
    "# from those 2 counts, deduce transitions between the 2 category sets \n",
    "transitions = {}\n",
    "for _, source_row in og_category_count.iterrows():\n",
    "    source_category = source_row['level_1']\n",
    "    source_count = source_row['article']\n",
    "\n",
    "    # targets either match the source category or split from it\n",
    "    target_rows = new_categoriy_count[new_categoriy_count['level_1'].isin([source_category, \"World Regions\"])]  # if no match: goes to World region\n",
    "\n",
    "    # counts\n",
    "    remaining_count = source_count\n",
    "    category_transitions = {}\n",
    "\n",
    "    for _, target_row in target_rows.iterrows():\n",
    "        target_category = target_row['level_1']\n",
    "        target_count = min(remaining_count, target_row['article'])\n",
    "        if target_count > 0:\n",
    "            category_transitions[target_category] = target_count\n",
    "            remaining_count -= target_count\n",
    "\n",
    "        if remaining_count == 0:\n",
    "            break\n",
    "\n",
    "    transitions[source_category] = category_transitions\n",
    "\n",
    "# format the data to match flourish requirements \n",
    "\n",
    "transition_rows = []\n",
    "for source, targets_dict in transitions.items():\n",
    "    for target, count in targets_dict.items():\n",
    "        if source == target:\n",
    "            target = \"Others\"\n",
    "        transition_rows.append({\"source\": source, \"target\": target, \"counts\": count})\n",
    "transitions_df = pd.DataFrame(transition_rows)\n",
    "\n",
    "# Group all \"Others\" entries by summing their counts\n",
    "transitions_df = transitions_df.groupby(['source', 'target'], as_index=False).sum()\n",
    "\n",
    "# indicate counts in terms of percentage of articles \n",
    "transitions_df['percentage'] = transitions_df.counts.divide(transitions_df.counts.sum()).multiply(100)\n",
    "transitions_df=transitions_df[['source', 'target', 'percentage']]\n",
    "\n",
    "#indicate position in the sankey\n",
    "transitions_df['step_from'] = 1\n",
    "transitions_df['step_to'] = 2\n",
    "\n",
    "\n",
    "# Save to a CSV file\n",
    "transitions_df.to_csv(\"categories_transitions.csv\", index=False)"
   ]
  },
  {
   "cell_type": "code",
<<<<<<< HEAD
   "execution_count": 113,
=======
   "execution_count": 281,
>>>>>>> 74a8312d
   "metadata": {},
   "outputs": [],
   "source": [
    "# Second sankey diagram : users paths -----------------------------------------------------------------\n",
    "\n",
    "# get paths data and their voyage status \n",
    "df_merged_ = df_merged.copy()\n",
    "df_merged_=df_merged_[['source_maincategory', 'target_maincategory', 'Wikispeedia_Voyage']]\n",
    "\n",
    "# Replace all categories that are not 'World Regions' with 'Others' \n",
    "df_merged_.loc[df_merged_['source_maincategory']!='World Regions', 'source_maincategory'] = 'Others'\n",
    "df_merged_.loc[df_merged_['target_maincategory']!='World Regions', 'target_maincategory'] = 'Others'\n",
    "\n",
    "# deduce intermediate step from voyage status: \n",
    "df_merged_['intermediate'] = np.where(df_merged_['Wikispeedia_Voyage'], 'World Regions', 'Others')# if wiki voyage: then intermediate is WR, else it is Others \n",
    "\n",
    "\n",
    "#The first transition describes the transition fron the source of the path to an intermediate category that describes if the player did a wikispedia voyage \n",
    "#count first steps of users paths \n",
    "transitions_2_to_3 = df_merged_.groupby(['source_maincategory','intermediate']).count().reset_index()\n",
    "#transitions_2_to_3['percentage'] = transitions_2_to_3.Wikispeedia_Voyage.divide(transitions_2_to_3.Wikispeedia_Voyage.sum()).multiply(100)\n",
    "#indicate position in the sankey\n",
    "transitions_2_to_3['step_from'] = 2\n",
    "transitions_2_to_3['step_to'] = 3\n",
    "#format for flourish \n",
    "transitions_2_to_3_count = transitions_2_to_3[['source_maincategory', 'intermediate', 'Wikispeedia_Voyage', 'step_from', 'step_to']].rename(columns={'source_maincategory': 'source', 'intermediate': 'target', 'Wikispeedia_Voyage':'count'})\n",
    "#rename the intermediate category to voyage and not voyage \n",
    "transitions_2_to_3_count['target'] = np.where(transitions_2_to_3_count['target']=='World Regions', 'Wikispeedia Voyage', 'Not a Wikispeedia Voyage')\n",
    "\n",
    "\n",
    "#The second transition describes the transition from that  intermediate category to the target of the path\n",
    "#count second steps of users paths \n",
    "transitions_3_to_4 = df_merged_.groupby(['intermediate','target_maincategory']).count().reset_index()\n",
    "#transitions_3_to_4['percentage'] = transitions_3_to_4.Wikispeedia_Voyage.divide(transitions_3_to_4.Wikispeedia_Voyage.sum()).multiply(100)\n",
    "#indicate position in the sankey\n",
    "transitions_3_to_4['step_from'] = 3\n",
    "transitions_3_to_4['step_to'] = 4\n",
    "#format for flourish \n",
    "transitions_3_to_4_count = transitions_3_to_4[['intermediate', 'target_maincategory', 'Wikispeedia_Voyage', 'step_from', 'step_to']].rename(columns={'intermediate': 'source', 'target_maincategory': 'target', 'Wikispeedia_Voyage':'count' })\n",
    "#rename the intermediate category to voyage and not voyage \n",
    "transitions_3_to_4_count['source'] = np.where(transitions_3_to_4_count['source']=='World Regions', 'Wikispeedia Voyage', 'Not a Wikispeedia Voyage')\n",
    "\n",
    "\n",
    "#Merge the 2 transitions \n",
    "final_flourish_transitions=pd.concat([transitions_2_to_3_count, transitions_3_to_4_count])\n",
    "\n",
    "\n",
    "# Save to a CSV file\n",
    "final_flourish_transitions.to_csv(\"paths_transitions.csv\", index=False)"
   ]
  },
  {
   "cell_type": "markdown",
   "metadata": {},
   "source": [
    "# 2. Wikispeedia Network Structure"
   ]
  },
  {
   "cell_type": "markdown",
   "metadata": {},
   "source": [
    "## 2.1. Articles Overview"
   ]
  },
  {
   "cell_type": "markdown",
   "metadata": {},
   "source": [
    "### 2.1.a Distributions of words, links, and categories in articles"
   ]
  },
  {
   "cell_type": "markdown",
   "metadata": {},
   "source": [
    "<div class=\"alert alert-block alert-info\">\n",
    "Let's first explore the distribution of words, links, and categories in the articles. This will help us understand the structure and content of the articles in the Wikispeedia dataset.\n",
    "</div>"
   ]
  },
  {
   "cell_type": "code",
   "execution_count": null,
   "metadata": {},
   "outputs": [],
   "source": [
    "metrics = [\n",
    "    (\"total_words\", \"Number of Words in Article\"),\n",
    "    (\"abstract_words\", \"Number of Words in Article Abstract\"),\n",
    "    (\"link_density\", \"Links Density in Article\"),\n",
    "    (\"abstract_link_density\", \"Links Density in Article Abstract\"),\n",
    "    (\"num_sections\", \"Number of Sections in Article\"),\n",
    "    (\"num_subsections\", \"Number of Sub- Sections in Article\")\n",
    "]\n",
    "\n",
    "fig, ax = plt.subplots(2, 3, figsize=(15, 5))\n",
    "\n",
    "# Loop through metrics to create histograms\n",
    "for i, (metric, title) in enumerate(metrics):\n",
    "    row, col = divmod(i, 3)\n",
    "    sn.histplot(df_article, x=metric, bins=30, kde=True, ax=ax[row, col])\n",
    "    ax[row, col].set_title(title)\n",
    "    if col == 1 or col == 2:\n",
    "        ax[row, col].set_ylabel('')\n",
    "\n",
    "plt.tight_layout()\n",
    "plt.suptitle(\"Distribution of Article Metrics\", y=1.05, fontsize=16)\n",
    "plt.show()"
   ]
  },
  {
   "cell_type": "markdown",
   "metadata": {},
   "source": [
    "<div class=\"alert alert-block alert-success\">\n",
    "\n",
    "Results : The data is right-skewed for most of metrics, indicating that while most articles adhere to certain standards of complexity and length, a small subset stands out as particularly detailed or interconnected."
   ]
  },
  {
   "cell_type": "markdown",
   "metadata": {},
   "source": [
    "### 2.1.b Articles Complexity"
   ]
  },
  {
   "cell_type": "markdown",
   "metadata": {},
   "source": [
    "<div class=\"alert alert-block alert-info\">\n",
    "\n",
    "Which categories feature the most complex articles? To answer this question, let’s identify the most complex articles and the categories they belong to. We define complexity based on factors such as the number of words, links, and sections within each article."
   ]
  },
  {
   "cell_type": "code",
   "execution_count": null,
   "metadata": {},
   "outputs": [],
   "source": [
    "#add count of start and target in df_articles\n",
    "count_start_and_target_per_articles(df_finished, df_unfinished, df_article)\n",
    "\n",
    "#plot \n",
    "plot_proportion_category_start_stop_pies(\n",
    "    df_article=df_article,\n",
    "    palette=config.PALETTE_CATEGORY_DICT_COLORS,\n",
    "    abbreviations=config.CATEGORY_ABBREVIATIONS,\n",
    "    threshold=2.3\n",
    ")"
   ]
  },
  {
   "cell_type": "markdown",
   "metadata": {},
   "source": [
    "<div class=\"alert alert-block alert-success\">\n",
    "\n",
    "\"Science\" and \"World Regions\" categories are the most prevalent categories in both start and end articles, indicating their significant representation."
   ]
  },
  {
   "cell_type": "code",
   "execution_count": null,
   "metadata": {},
   "outputs": [],
   "source": [
    "metrics = [\n",
    "    \"total_words\", \"link_density\", \"num_sections\",\n",
    "    \"abstract_words\", \"abstract_link_density\", \"num_subsections\"\n",
    "]\n",
    "\n",
    "plot_metrics_by_category(df_article, metrics, config.PALETTE_CATEGORY_DICT_COLORS, config.CATEGORY_ABBREVIATIONS)\n",
    "\n",
    "#TODO : add abreviations on x axis anf in legend "
   ]
  },
  {
   "cell_type": "code",
   "execution_count": null,
   "metadata": {},
   "outputs": [],
   "source": [
    "plot_proportions_of_in_and_out_degree_in_categories(\n",
    "    df=df_article,\n",
    "    palette=config.PALETTE_CATEGORY_DICT_COLORS,\n",
    "    abbreviations=config.CATEGORY_ABBREVIATIONS\n",
    ")"
   ]
  },
  {
   "cell_type": "markdown",
   "metadata": {},
   "source": [
    "<div class=\"alert alert-block alert-success\">\n",
    "\n",
    "Results : The category \"World Regions\" stands out as a particularly complex topic, characterized by articles with the highest link density and the greatest number of category levels. World Regions articles are highly represented in the network, being the category with the highest number of incoming and outgoing links."
   ]
  },
  {
   "cell_type": "markdown",
   "metadata": {},
   "source": [
    "### 2.1.c Articles Popularity and Connectivity"
   ]
  },
  {
   "cell_type": "markdown",
   "metadata": {},
   "source": [
    "<div class=\"alert alert-block alert-info\">\n",
    "\n",
    "Is there a correlation between the number of links in an article and the frequency with which people interact with it in the game? Does this depend more on the in-degree or out-degree of the links? And is there a significant difference between the in-degree and out-degree of links? We will compare and investigate these factors to understand their impact on article interaction."
   ]
  },
  {
   "cell_type": "code",
   "execution_count": null,
   "metadata": {},
   "outputs": [],
   "source": [
    "#TODO. comment + lists of countries in other categories\n",
    "plot_article_popularity_link_density(df_article, df_finished, config.PALETTE_CATEGORY_DICT_COLORS, config.CATEGORY_ABBREVIATIONS, df_categories)"
   ]
  },
  {
   "cell_type": "markdown",
   "metadata": {},
   "source": [
    "<div class=\"alert alert-block alert-success\">\n",
    "\n",
    "Results : We observe a significant overlap between the most visited articles and those with the highest degree. Additionally, the \"Countries\" category is prominently represented."
   ]
  },
  {
   "cell_type": "markdown",
   "metadata": {},
   "source": [
    "## 2.2 Page structure\n",
    "\n",
    "<div class=\"alert alert-block alert-info\">\n",
    "\n",
    "To relax the assumption made for Markov networks that every link in an article is equally likely to be clicked, we can have a look at how link position influences whether links are clicked or not. If we find for instance that only the first few links are generally clicked, the uniform link choice assumption may be false.\n",
    "\n",
    "</div>"
   ]
  },
  {
   "cell_type": "markdown",
   "metadata": {},
   "source": [
    "<div class=\"alert alert-block alert-info\">\n",
    "\n",
    "##### Where are the links to a certain category in a page ?\n",
    "To achieve this, the first step is to identify the position of links to a specific category within each article. By \"position\", we mean the ranking of the link, such as whether it is the first link, the last link, or somewhere in between. We will normalize the positions, where 0 represents the first link and 1 represents the last link. \n",
    "Next, we will compute the distribution of these category-specific links across all articles. This will help us determine whether a particular category of links tends to appear more frequently at the beginning of pages, in the middle, at the end, or if there is no discernible pattern. Understanding this distribution will allow us to assess whether users' link choices are influenced by the position of the links on the page.\n",
    "\n",
    "</div>"
   ]
  },
  {
   "cell_type": "code",
   "execution_count": null,
   "metadata": {},
   "outputs": [],
   "source": [
    "link_per_cat = find_category_position_articles(parser, df_categories, config.CATEGORIES_OTHERS)\n",
    "df_category_position = pd.DataFrame(link_per_cat)\n",
    "df_category_position.describe()"
   ]
  },
  {
   "cell_type": "markdown",
   "metadata": {},
   "source": [
    "<div class=\"alert alert-block alert-success\">\n",
    "We can see here that the median and mean position of the links for each categories is near 0.5. This means that all link of each categories are randomly distributed in the pages.\n",
    "</div>"
   ]
  },
  {
   "cell_type": "markdown",
   "metadata": {},
   "source": [
    "<div class=\"alert alert-block alert-info\">\n",
    "\n",
    "##### Where do people click on an article page ?\n",
    "To compare this information with user behavior, we can analyze the positions of the links that users actually clicked on. If users tend to click on the first links more often than the last ones, this would suggest that link position influences user behavior.\n",
    "To perform this analysis, we will calculate the potential position of the clicked link for each article in each path. If the target article's link appears multiple times on the page, we will use the mean position of these links as the representative value.\n",
    "</div>"
   ]
  },
  {
   "cell_type": "code",
<<<<<<< HEAD
   "execution_count": 120,
=======
   "execution_count": null,
>>>>>>> 74a8312d
   "metadata": {},
   "outputs": [],
   "source": [
    "df_merged = location_click_on_page(df_merged, parser)"
   ]
  },
  {
   "cell_type": "code",
   "execution_count": null,
   "metadata": {},
   "outputs": [],
   "source": [
    "plot_comparison_category_click_position(df_merged, df_category_position)"
   ]
  },
  {
   "cell_type": "markdown",
   "metadata": {},
   "source": [
    "<div class=\"alert alert-block alert-success\">\n",
    "Note here that the p-values represent a t-tets comparison between the distribution of \"All\" and the distribution of each categories.\n",
    "We can observe that, whereas the links are uniformly distributed in the pages, users tend to click on the first links more often than the last ones (median of 0.43). This indicates that the position of links influences user behavior, as they are more likely to click on the first links they encounter.\n",
    "</div>"
   ]
  },
  {
   "cell_type": "markdown",
   "metadata": {},
   "source": [
    "<div class=\"alert alert-block alert-info\">\n",
    "\n",
    "##### In which section of the page are the links ? In which section do people click ?\n",
    "Similarly, we can compare the distribution of links across the Core, Abstract, and Info-box sections of the page to the distribution of clicked links. As before, we will determine the section (Core, Abstract, or Info-box) of the clicked links for each article in each path. If the target article's link appears multiple times in different sections of the page, we will consider all occurrences and calculate the mean position as the representative value. We will compare this distribution with the distribution of section of all link in all articles across all paths.\n",
    "</div>"
   ]
  },
  {
   "cell_type": "code",
   "execution_count": null,
   "metadata": {},
   "outputs": [],
   "source": [
    "plot_donut_link_position(df_merged, colors = config.PALETTE_SECTIONS)"
   ]
  },
  {
   "cell_type": "markdown",
   "metadata": {},
   "source": [
    "<div class=\"alert alert-block alert-success\">\n",
    "Users click significantly more on the Abstract (30% of clicks, compared to only 8% of links). They also engage with the Info-boxes (12% of clicks, though they represent only 5% of links).\n",
    "</div>"
   ]
  },
  {
   "cell_type": "markdown",
   "metadata": {},
   "source": [
    "## 2.3 Markov chains"
   ]
  },
  {
   "cell_type": "markdown",
   "metadata": {},
   "source": [
    "### 2.2.a Networks"
   ]
  },
  {
   "cell_type": "markdown",
   "metadata": {},
   "source": [
    "<div class=\"alert alert-block alert-info\">\n",
    "\n",
    "Before diving into detailed comparisons between user behavior and random network transitions, it is important to first explore the general structure of transitions between categories. This helps us establish a baseline understanding of both the **users' navigation patterns** and the **inherent structure of the Wikispeedia network**.\n",
    "\n",
    "We create a network *(directed graph)* to represent transitions between different categories of articles:\n",
    "\n",
    "1. **Nodes:** Each node represents a category of articles, where individual articles are grouped under their primary category.\n",
    "    - The **node size** reflects the number of articles within a category\n",
    "2. **Edges:**  Directed edges indicate transitions between categories, whether observed in user paths or inferred from link structure.\n",
    "    - The **edge width** represents the frequency of transitions between categories.\n",
    "\n",
    "$*$ Self-loops (transitions within the same category) are excluded to focus on inter-category transitions.\n",
    "\n",
    "A **force-directed algorithm** positions the nodes dynamically, ensuring clear visualization:\n",
    "\n",
    "- Nodes repel each other like charged particles to avoid overlaps.\n",
    "- Edges act like springs, pulling connected nodes closer to reflect their relationships.\n",
    "\n",
    "</div>"
   ]
  },
  {
   "cell_type": "markdown",
   "metadata": {},
   "source": [
    "#### User Transitions"
   ]
  },
  {
   "cell_type": "markdown",
   "metadata": {},
   "source": [
    "<div class=\"alert alert-block alert-info\">\n",
    "\n",
    "Transitions are derived from actual user navigation paths, where each transition represents a deliberate action taken by a user.\n",
    "\n",
    "- We use the merged paths, analyzing how users transition between categories of articles regardless of their success in completing the game.\n",
    "\n",
    "- Backclicks **(<)** are recursively replaced with the preceding article to reconstruct the original path. This ensures accurate identification of the corresponding category for each step.\n",
    "\n",
    "</div>"
   ]
  },
  {
   "cell_type": "code",
<<<<<<< HEAD
   "execution_count": 123,
=======
   "execution_count": 315,
>>>>>>> 74a8312d
   "metadata": {},
   "outputs": [],
   "source": [
    "df_merged_no_backclick = df_merged['path'].apply(replace_back_clicks)\n",
    "G_user = build_network_from_paths(df_merged_no_backclick, df_categories, include_self_loops=False)"
   ]
  },
  {
   "cell_type": "code",
   "execution_count": null,
   "metadata": {},
   "outputs": [],
   "source": [
    "plot_network(G_user, df_categories,palette=config.PALETTE_CATEGORY_DICT_COLORS, node_abbreviations=config.CATEGORY_ABBREVIATIONS, show_edge_labels=False, \n",
    "             title=\"User Navigation Network: Transitions Between Article Categories\")"
   ]
  },
  {
   "cell_type": "markdown",
   "metadata": {},
   "source": [
    "<div class=\"alert alert-block alert-success\">\n",
    "\n",
    "The graph reveals a clustered structure, with 8 out of 15 categories forming a central hub where users frequently navigate. This hub is dominated by categories with the largest number of articles, such as Science, World Regions, and People.\n",
    "\n",
    "In contrast, some categories, like Art and Math, appear more isolated, positioned at the periphery of the network.\n",
    "\n",
    "</div>"
   ]
  },
  {
   "cell_type": "code",
<<<<<<< HEAD
   "execution_count": 125,
=======
   "execution_count": 317,
>>>>>>> 74a8312d
   "metadata": {},
   "outputs": [],
   "source": [
    "# Save the plot for the website with transparent background\n",
    "#plot_network(G_user, df_categories,palette=config.PALETTE_CATEGORY_DICT_COLORS, node_abbreviations=config.CATEGORY_ABBREVIATIONS, show_edge_labels=False, title=\"User Navigation Network: Transitions Between Article Categories\", save_path=\"plots_web_site/network_user.png\", background_color=\"transparent\")"
   ]
  },
  {
   "cell_type": "markdown",
   "metadata": {},
   "source": [
    "#### Structural Wikispedia Transitions"
   ]
  },
  {
   "cell_type": "markdown",
   "metadata": {},
   "source": [
    "<div class=\"alert alert-block alert-info\">\n",
    "\n",
    "Structural Transitions capture the inherent connectivity of the Wikispeedia network, reflecting how the structure of links between articles influences navigation. By modeling the network as a *Markov chain*, we can infer transition probabilities based purely on link distribution.\n",
    "\n",
    "- The model assumes that all links are equally likely to be clicked, which serves as a baseline for comparing user behavior.\n",
    "\n",
    "This visualization demonstrates the bias introduced by the network's structure, highlighting which categories are more interconnected or serve as hubs due to the distribution of links. It provides a baseline for understanding the impact of the network's topology on navigation patterns.\n",
    "\n",
    "</div>"
   ]
  },
  {
   "cell_type": "code",
<<<<<<< HEAD
   "execution_count": 126,
=======
   "execution_count": 318,
>>>>>>> 74a8312d
   "metadata": {},
   "outputs": [],
   "source": [
    "markov_transitions_cat = get_transition_probabilities(df_article_names, parser, backclicks=False, normalise=False)\n",
    "markov_transitions_cat = pd.DataFrame(markov_transitions_cat)\n",
    "markov_transitions_cat.index = df_article_names\n",
    "markov_transitions_cat.columns = df_article_names\n",
    "G_structure = build_network_from_matrix(markov_transitions_cat,category_map,include_self_loops=False)"
   ]
  },
  {
   "cell_type": "code",
   "execution_count": null,
   "metadata": {},
   "outputs": [],
   "source": [
    "plot_network(G_structure, df_categories, palette=config.PALETTE_CATEGORY_DICT_COLORS, node_abbreviations=config.CATEGORY_ABBREVIATIONS, show_edge_labels=False,\n",
    "             title=\"Structural Network: Link-Based Transitions Between Article Categories\")"
   ]
  },
  {
   "cell_type": "markdown",
   "metadata": {},
   "source": [
    "<div class=\"alert alert-block alert-success\">\n",
    "\n",
    "In the structural Wikispeedia network, we observe a similar distribution; however, this time, the focus is more centered around three categories: People, History, and World Regions, with World Regions clearly highlighting its centrality.\n",
    "\n",
    "Interestingly, despite being the largest category, Science appears less central in this network, emphasizing a shift in prominence compared to the user navigation perspective.\n",
    "\n",
    "</div>"
   ]
  },
  {
   "cell_type": "code",
<<<<<<< HEAD
   "execution_count": 128,
=======
   "execution_count": 320,
>>>>>>> 74a8312d
   "metadata": {},
   "outputs": [],
   "source": [
    "# Save the plot for the website with transparent background\n",
    "#plot_network(G_structure, df_categories, palette=config.PALETTE_CATEGORY_DICT_COLORS, node_abbreviations=config.CATEGORY_ABBREVIATIONS, show_edge_labels=False, title=\"Structural Network: Link-Based Transitions Between Article Categories\", save_path=\"plots_web_site/network_structure.png\", background_color=\"transparent\")"
   ]
  },
  {
   "cell_type": "markdown",
   "metadata": {},
   "source": [
    "<div class=\"alert alert-block alert-info\">\n",
    "\n",
    "By visualizing both user transitions and structural transitions, we gain valuable insights into how navigation patterns are shaped by user behavior versus the network’s structure. However, aggregating articles into categories introduces potential biases:\n",
    "\n",
    "- Larger categories may dominate the visualization, overshadowing smaller but significant transitions.\n",
    "- Prominent articles within a category may not be adequately represented, complicating the analysis.\n",
    "\n",
    "Although category-based graphs simplify the visualization of shifts in navigation patterns, they can obscure finer details. To address this, we now analyze the network at the article level, exploring how user navigation deviates within and across categories.\n",
    "\n",
    "These visualizations lay the foundation for the next step: comparing user behavior with random transitions using Markov models and Kullback–Leibler ($KL$) divergence.\n",
    "\n",
    "</div>"
   ]
  },
  {
   "cell_type": "markdown",
   "metadata": {},
   "source": [
    "### 2.2.b User behaviour vs. random network transitions"
   ]
  },
  {
   "cell_type": "markdown",
   "metadata": {},
   "source": [
    "<div class=\"alert alert-block alert-info\">\n",
    "\n",
    "There seems to be some inherent bias of the categories just by the structure of the Wikispeedia network. Indeed, it seems much more likely to end up in World Regions or Science just because the categories are much bigger and more links lead to it. Maybe there is a way of disentangling the user behaviour from the network structure? If we consider that users only click on links randomly (i.e. a random walk in the Wikispeedia Network), we can capture the effect of the network structure. Indeed, if taking a random walk always leads you to World Regions, then maybe the users do not actually choose to go there but the network structure just makes it very likely that they end there anyway.\n",
    "\n",
    "To model this, Markov chains come in handy: we can model the transition probabilities from one article A to an article B just by counting the number of links to article B in article A, and dividing by the number of links there are on the page in total. While this does not eliminate all bias (for instance, links further up in the page may be clicked more), this Markov chain still gives valuable insight about the network structure.\n",
    "\n",
    "To get an equivalent transition matrix for users, we can simply count the transitions users actually made at each step. To compare the two obtained probability distributions, we will use the Kullback–Leibler ($KL$) divergence, a type of statistical distance measuring how much a model probability distribution $Q$ (the random probabilities) differ from a probability distribution $P$ (our users' transitions). The KL-divergence is defined as\n",
    "\n",
    "$$ D_{KL}(P || Q)_{ij} = P_{ij} \\log \\frac{P_{ij}}{Q_{ij}} $$\n",
    "\n",
    "\n",
    "It is 0 when $P$ and $Q$ are exactly the same or when the user transition probability is 0. A higher value indicates a stronger divergence: if the divergence is high, users choose a certain transition more than the random transitions in the network would suggest. That is, the users actually choose this transition and it is not only due to the network structure.\n",
    "</div>"
   ]
  },
  {
   "cell_type": "code",
   "execution_count": null,
   "metadata": {},
   "outputs": [],
   "source": [
    "df_paths = pd.concat([df_finished[['path', 'path_length']], df_unfinished[['path', 'path_length']]])\n",
    "\n",
    "markov_transitions = get_transition_probabilities(df_article_names, parser, backclicks=False)\n",
    "user_transitions = get_nth_transition_matrix(df_finished, df_article_names, 1)\n",
    "\n",
    "print(f'Non-zero values of random transitions: {np.count_nonzero(markov_transitions)}')\n",
    "print(f'Non-zero values of user transitions: {np.count_nonzero(user_transitions.to_numpy())}')"
   ]
  },
  {
   "cell_type": "markdown",
   "metadata": {},
   "source": [
    "<div class=\"alert alert-block alert-info\">\n",
    "\n",
    "First, let's see whether the obtained transition matrix makes sense with what we have observed previously. Let's have a look at which articles we seem to converge naturally to when taking a random walk in the Wikispeedia network.\n",
    "\n",
    "The transition matrix's $P$ left eigenvector with eigenvalue $1$ (i.e. $x$ such that $xP=x$) is called the steady-state of the system. Let's call the normalised vector $x = (x_1, x_2, \\dots, x_N)$, where the sum of all $x_i$ is $1$. After $\\infty$ iterations, starting from whatever article, the probability distribution of the end article is given by $x$. \n",
    "\n",
    "**Example**: For 3 articles, let's say that we have $x=(0.2, 0.3, 0.5)$. Then, when starting from any of the articles and taking infinitely many steps, there is probability 0.2 to be in article 1, probability 0.3 to be in article 2 and probability 0.5 to be in article 3.\n",
    "\n",
    "</div>"
   ]
  },
  {
   "cell_type": "code",
   "execution_count": null,
   "metadata": {},
   "outputs": [],
   "source": [
    "# Markov steady-state with back-clicks\n",
    "markov_transitions = get_transition_probabilities(df_article_names, parser, backclicks=True)\n",
    "ssb = compute_steady_state(markov_transitions, df_article_names, backclicks=True)\n",
    "ssb.sort_values(by='steady_state_proportion', ascending=False).head(5)"
   ]
  },
  {
   "cell_type": "code",
   "execution_count": null,
   "metadata": {},
   "outputs": [],
   "source": [
    "# Markov steady-state with back-clicks\n",
    "markov_transitions = get_transition_probabilities(df_article_names, parser, backclicks=False)\n",
    "ss = compute_steady_state(markov_transitions, df_article_names)\n",
    "ss.sort_values(by='steady_state_proportion', ascending=False).head(20)"
   ]
  },
  {
   "cell_type": "markdown",
   "metadata": {},
   "source": [
    "<div class=\"alert alert-block alert-info\">\n",
    "\n",
    "We considered 2 scenarios: one with a \"back-click article\", which appears once on every page and therefore has a non-null probability of being chosen. The transition from this \"back-click article\" leads uniformly to all articles, as we make the assumption that every article is equally likely to be reached from a back-click. While this is certainly not true, it is an easy hypothesis to make in a system that is agnostic of player behaviours. The other scenario removes the possibility of using backclicks.\n",
    "\n",
    "To find the probabilities to be in a certain article in the steady state, we can look at the normalised values of the eigenvector. In the first scenario, we see that with our assumptions, back-clicks are very favoured by the network (more than $2\\%$ probability to back-click). This makes sense, as it is present on every article in Wikispeedia. \n",
    "\n",
    "In the second scenario, United States is the most likely article to be in ($1.35\\%$ probability), followed mainly by other countries. It looks like countries are naturally favoured by the network structure. This is interesting as it shows that there is definitely a bias towards World Regions (particularly large countries) in Wikispeedia articles: they have more links and are more interconnected than other articles. This is a first hint that World Regions are intertwined with the human mind, as humans wrote the articles in questions and made them particularly rich and link-dense.\n",
    "\n",
    "</div>"
   ]
  },
  {
   "cell_type": "markdown",
   "metadata": {},
   "source": [
    "<div class=\"alert alert-block alert-success\">\n",
    "\n",
    "To answer our initial question (whether users choose World Region articles more than random) we need to compare the random transitions with the user transitions through the $KL$ divergence introduced above.\n",
    "</div>"
   ]
  },
  {
   "cell_type": "code",
   "execution_count": 162,
   "metadata": {},
   "outputs": [],
   "source": [
    "%%capture\n",
    "KL = np.where((user_transitions > 0) & (markov_transitions > 0), user_transitions * np.log(user_transitions / markov_transitions), 0)\n",
    "KL_df = pd.DataFrame(KL, columns=user_transitions.columns, index=user_transitions.index)"
   ]
  },
  {
   "cell_type": "code",
   "execution_count": null,
   "metadata": {},
   "outputs": [],
   "source": [
    "mean_KL = pd.DataFrame()\n",
    "mean_KL['mean'] = KL_df.mean(axis=0)\n",
    "mean_KL['CI'] = 1.96 * KL_df.sem(axis=0)\n",
    "mean_KL.sort_values(by='mean', ascending=False).head(10)"
   ]
  },
  {
   "cell_type": "code",
   "execution_count": null,
   "metadata": {},
   "outputs": [],
   "source": [
    "sn.heatmap(KL_df.iloc[4200:4300, 4200:4300], cmap='BuPu', cbar=True)\n",
    "plt.ylabel('Pre-Transition Article')\n",
    "plt.ylabel('Post-Transition Article')\n",
    "plt.title(r'$KL$ Divergence for a Subset of Articles')\n",
    "plt.show()"
   ]
  },
  {
   "cell_type": "markdown",
   "metadata": {},
   "source": [
    "<div class=\"alert alert-block alert-info\">\n",
    "\n",
    "It seems that even when comparing the random transitions (that already favour World Region articles) with the user transitions, there is a consistent bias towards World Region articles. This shows that users use certain articles more than the already favourable random transitions would suggest. This could have multiple reasons: it could be because users are more comfortable with the articles' topic, but it could also be as part of the users' strategy, if users noticed that these articles had promising connectivity.\n",
    "\n",
    "</div>"
   ]
  },
  {
   "cell_type": "code",
<<<<<<< HEAD
   "execution_count": 134,
=======
   "execution_count": 326,
>>>>>>> 74a8312d
   "metadata": {},
   "outputs": [],
   "source": [
    "%%capture\n",
    "mean_KL_step = get_step_divergences(df_article_names, parser, df_paths, backclicks=False)"
   ]
  },
  {
   "cell_type": "code",
   "execution_count": null,
   "metadata": {},
   "outputs": [],
   "source": [
    "N_articles = 10\n",
    "main_mean_div = mean_KL_step.iloc[:N_articles]\n",
    "fig_art = plot_article_step_divergence(main_mean_div, df_categories, N_articles)\n",
    "fig_art.show()"
   ]
  },
  {
   "cell_type": "code",
<<<<<<< HEAD
   "execution_count": 136,
=======
   "execution_count": 328,
>>>>>>> 74a8312d
   "metadata": {},
   "outputs": [],
   "source": [
    "%%capture\n",
    "KL_cat_df = get_step_divergences(df_article_names, parser, df_paths, df_categories=df_categories, backclicks=False)"
   ]
  },
  {
   "cell_type": "code",
   "execution_count": null,
   "metadata": {},
   "outputs": [],
   "source": [
    "backclick_palette = config.PALETTE_CATEGORY_DICT_COLORS\n",
    "backclick_palette['<'] = '#000000'\n",
    "fig_cat = plot_category_step_divergence(KL_cat_df, backclick_palette)\n",
    "fig_cat.show()"
   ]
  },
  {
   "cell_type": "markdown",
   "metadata": {},
   "source": [
    "<div class=\"alert alert-block alert-success\">\n",
    "\n",
    "We can take two main conclusions from these figures:\n",
    "1. In the first few steps, World Region articles seem to be chosen by users much more than random. The Divergence Value is statistically significantly higher for World Regions than it is for all the other categories.\n",
    "2. Certain articles in the World Region category have a much higher impact than others. Looking at the scales of mean divergence ($10^{-1}$ for United States vs $10^{-4}$ for aggregated World Regions), it seems that a few articles contribute much more than others to World Regions being so popular.\n",
    "\n",
    "</div>"
   ]
  },
  {
   "cell_type": "markdown",
   "metadata": {},
   "source": [
    "#### Categories normalised by transition probabilities"
   ]
  },
  {
   "cell_type": "code",
   "execution_count": null,
   "metadata": {},
   "outputs": [],
   "source": [
    "# shows that World Region articles are highly connected, but we can remove this plot if we are sure that we already show this elsewhere.\n",
    "plot_transitions_normalized(df_article_names, parser, df_categories, palette=config.PALETTE_CATEGORY_DICT_COLORS)"
   ]
  },
  {
   "cell_type": "markdown",
   "metadata": {},
   "source": [
    "This figure shows that the category World Regions have the highest number of transitions even after normalizing by the number of articles in the category. That means that the category is really highly connected and that it is not due only to the fact that it contains many articles."
   ]
  },
  {
   "cell_type": "markdown",
   "metadata": {},
   "source": [
    "# 3. Analyse user behaviour (paths)"
   ]
  },
  {
   "cell_type": "markdown",
   "metadata": {},
   "source": [
    "<div class=\"alert alert-block alert-info\">\n",
    "\n",
    "Let's look for patterns in user behaviour and try to understand how we could measure whether a game was difficult or not. Many different metrics can be considered, for instance:\n",
    "- Game duration\n",
    "- Game path length\n",
    "- Difficulty rating given for finished paths\n",
    "- Number of back-clicks needed\n",
    "- Whether a game was finished or not\n",
    "- For unfinished games, how the game was abandoned\n",
    "\n",
    "A combination of these parameters can help finding in which games users struggled. This will then allow to assess whether players struggle less in <span style=\"background: linear-gradient(to right, #3458d6, #34d634); -webkit-background-clip: text; color: transparent;\">Wikispeedia Voyages</span> than in other paths.\n",
    "\n",
    "Let's first have a look of how the difficulty measures are distributed amongst each other for finished paths."
   ]
  },
  {
   "cell_type": "markdown",
   "metadata": {},
   "source": [
    "## 3.1 General overview"
   ]
  },
  {
   "cell_type": "markdown",
   "metadata": {},
   "source": [
    "### 3.1.a Path duration and path length vs. user rating\n",
    "\n",
    "Let's first look at path duration distribution over different user rating. We found similar results for finished and unfinished paths, so let's have a look at **finished ones** for example."
   ]
  },
  {
   "cell_type": "code",
   "execution_count": null,
   "metadata": {},
   "outputs": [],
   "source": [
    "# change metric to 'path_length' for path length \n",
    "metric = 'durationInSec'\n",
    "\n",
    "df_finished_strNaN = df_finished.copy()\n",
    "df_finished_strNaN['rating'] = df_finished_strNaN['rating'].fillna('NaN')\n",
    "\n",
    "plt.figure(figsize=(10, 6))\n",
    "blues_palette = sn.color_palette(\"Blues\", n_colors=6)\n",
    "\n",
    "means, stds = [], []\n",
    "ax1 = plt.subplot(231)\n",
    "sn.histplot(df_finished[df_finished_strNaN['rating']=='NaN'], x=metric, bins=50, log_scale=True, color=blues_palette[0]) \n",
    "mean = df_finished[df_finished_strNaN['rating']=='NaN'][metric].mean()\n",
    "plt.axvline(mean, color='red', label=f'Mean: {mean:.2f}', linestyle='--')\n",
    "plt.yscale('log')\n",
    "plt.xlabel('Duration in seconds')\n",
    "plt.title('NaN')\n",
    "plt.legend()\n",
    "\n",
    "for i in range(1, 6):\n",
    "    plt.subplot(231+i, sharex = ax1, sharey=ax1)\n",
    "    sn.histplot(df_finished[df_finished_strNaN['rating']==i], x=metric, bins=50, log_scale=True, color=blues_palette[i])\n",
    "    mean = df_finished[df_finished_strNaN['rating']==i][metric].mean()\n",
    "    plt.axvline(mean, color=\"red\", label=f'Mean: {mean:.2f}', linestyle='--')\n",
    "    plt.yscale('log')\n",
    "    plt.title(i)\n",
    "    plt.xlabel('Duration in seconds')\n",
    "    plt.legend()\n",
    "\n",
    "plt.tight_layout()\n",
    "plt.suptitle('Path duration by rating of the finished paths', y=1.04)\n",
    "plt.show()"
   ]
  },
  {
   "cell_type": "markdown",
   "metadata": {},
   "source": [
    "<div class=\"alert alert-block alert-success\">\n",
    "\n",
    "The distributions of the path duration by rating are nice log-normal distributions! This means we can use the mean (location) and standard deviation (scale) to characterise them. Indeed, except for ``NaN``, there is a steady increase of the path duration mean when rating goes up."
   ]
  },
  {
   "cell_type": "markdown",
   "metadata": {},
   "source": [
    "<div class=\"alert alert-block alert-info\">\n",
    "\n",
    "Let's now look at whether path duration is correlated with path length:"
   ]
  },
  {
   "cell_type": "code",
   "execution_count": null,
   "metadata": {},
   "outputs": [],
   "source": [
    "df_path_stats_duration = pd.DataFrame()\n",
    "df_path_stats_duration['mean'] = df_finished.groupby('rating', dropna=False)['durationInSec'].mean()\n",
    "df_path_stats_duration['std'] = df_finished.groupby('rating', dropna=False)['durationInSec'].std()\n",
    "df_path_stats_duration['sem'] = df_finished.groupby('rating', dropna=False)['durationInSec'].sem()\n",
    "\n",
    "df_path_stats_length = pd.DataFrame()\n",
    "df_path_stats_length['mean'] = df_finished.groupby('rating', dropna=False)['path_length'].mean()\n",
    "df_path_stats_length['std'] = df_finished.groupby('rating', dropna=False)['path_length'].std()\n",
    "df_path_stats_length['sem'] = df_finished.groupby('rating', dropna=False)['path_length'].sem()\n",
    "\n",
    "df_path_stats = pd.concat([df_path_stats_duration, df_path_stats_length], axis=1, keys=['duration', 'length'])\n",
    "\n",
    "df_path_stats"
   ]
  },
  {
   "cell_type": "code",
   "execution_count": null,
   "metadata": {},
   "outputs": [],
   "source": [
    "order = ['NaN', '1.0', '2.0', '3.0', '4.0', '5.0']\n",
    "\n",
    "plt.figure(figsize=(10, 4))\n",
    "plt.subplot(121)\n",
    "sn.barplot(df_finished_strNaN, x='rating', y='durationInSec', order=order, errorbar=('ci', 95), color='#0b3880')\n",
    "plt.xlabel('Rating')\n",
    "plt.ylabel('Duration in seconds')\n",
    "plt.subplot(122)\n",
    "sn.barplot(df_finished_strNaN, x='rating', y='path_length', order=order, errorbar=('ci', 95), color='#0b3880')\n",
    "plt.suptitle('Duration and Path Length by Rating of the Finished Paths')\n",
    "plt.xlabel('Rating')\n",
    "plt.ylabel('Path Length')\n",
    "plt.show()"
   ]
  },
  {
   "cell_type": "markdown",
   "metadata": {},
   "source": [
    "<div class=\"alert alert-block alert-success\">\n",
    "\n",
    "There is a clear correlation between how long players took or how many clicks they made with the experienced difficulty rating. This means we can easily combine the two into a difficulty measure as they agree with each other on what players considered difficult. \n",
    "\n",
    "Let's now loow at back-clicks: could it indicate whether players had a hard time?"
   ]
  },
  {
   "cell_type": "markdown",
   "metadata": {},
   "source": [
    "### 3.1.b Back-clicks\n",
    "<div class=\"alert alert-block alert-info\">\n",
    "\n",
    "The number of back-clicks made in a game may indicate players getting stuck.\n",
    "Lets investigate how this metric is related with player ratings, and if they are more prominent in certain categories:\n",
    "\n",
    "</div>"
   ]
  },
  {
   "cell_type": "code",
   "execution_count": null,
   "metadata": {},
   "outputs": [],
   "source": [
    "# Define color palette with NaN explicitly included\n",
    "blues_palette = sn.color_palette(\"Blues\", n_colors=6)\n",
    "rating_order_plot1 = ['1.0', '2.0', '3.0', '4.0', '5.0', 'NaN']  # For Plot 1\n",
    "rating_order_plot2 = ['NaN', '1.0', '2.0', '3.0', '4.0', '5.0']  # For Plot 2 (stacked bars)\n",
    "# Map ratings to consistent colors\n",
    "rating_colors = {rating: blues_palette[i] for i, rating in enumerate(rating_order_plot2)}\n",
    "\n",
    "# Function to extract categories where back-clicks occurred using Transition Category Path\n",
    "def extract_back_click_categories(category_path):\n",
    "    back_click_categories = []\n",
    "    for i, category in enumerate(category_path):\n",
    "        if category == '<' and i > 0:  # Detect back-click and ensure valid index\n",
    "            back_click_categories.append(category_path[i - 1])  # Use preceding category\n",
    "    return back_click_categories\n",
    "\n",
    "# Apply the function to identify back-click categories\n",
    "df_finished['back_click_categories'] = df_finished['Transition Category Path'].apply(extract_back_click_categories)\n",
    "\n",
    "# Explode back-click categories for analysis\n",
    "df_back_clicks = df_finished.explode('back_click_categories').dropna(subset=['back_click_categories'])\n",
    "df_back_clicks['rating'] = df_back_clicks['rating'].fillna('NaN')\n",
    "df_back_clicks['rating'] = df_back_clicks['rating'].astype(str)\n",
    "\n",
    "# Count total back-click occurrences grouped by category and rating\n",
    "category_rating_back_click_counts = (df_back_clicks.groupby(['back_click_categories', 'rating']).size().reset_index(name='back_click_count'))\n",
    "\n",
    "# Count total occurrences of each category in Category Path\n",
    "category_total_occurrences = df_finished['Category Path'].explode().value_counts().reset_index()\n",
    "category_total_occurrences.columns = ['Category', 'total_occurrences']\n",
    "\n",
    "# Merge total occurrences into back-click data\n",
    "category_rating_back_click_counts = pd.merge(category_rating_back_click_counts,category_total_occurrences.rename(columns={'Category': 'back_click_categories'}),on='back_click_categories',how='left')\n",
    "\n",
    "# Normalize back-click counts by total occurrences\n",
    "category_rating_back_click_counts['normalized_back_clicks'] = (category_rating_back_click_counts['back_click_count']/ category_rating_back_click_counts['total_occurrences'])\n",
    "# Reorder both columns (ratings) and rows (categories)\n",
    "df_pivot = category_rating_back_click_counts.pivot(index='back_click_categories', columns='rating', values='normalized_back_clicks').fillna(0)\n",
    "df_pivot = df_pivot[rating_order_plot2].loc[df_pivot[rating_order_plot2].sum(axis=1).sort_values(ascending=False).index]\n",
    "\n",
    "fig, ax = plt.subplots(1, 2, figsize=(12, 6), sharey=False)\n",
    "# ---- Plot 1: Back-Clicks per Rating ----\n",
    "back_per_rating = (\n",
    "    df_finished.groupby(\"rating\", dropna=False)\n",
    "    .agg(mean_back_clicks=(\"back_clicks\", \"mean\"), mean_path_length=(\"path_length\", \"mean\"))\n",
    "    .reset_index()\n",
    ")\n",
    "back_per_rating['rating'] = back_per_rating['rating'].fillna('NaN')\n",
    "back_per_rating['normalized_back_clicks'] = back_per_rating[\"mean_back_clicks\"] / back_per_rating[\"mean_path_length\"]\n",
    "\n",
    "# Plot 1 with shared colors\n",
    "# TODO : add eroor bars\n",
    "sn.barplot(data=back_per_rating,x=\"rating\",hue=\"rating\",y=\"normalized_back_clicks\",palette=[rating_colors[r] for r in rating_order_plot1],ax=ax[0])\n",
    "ax[0].set_title(\"Distribution of Back-Clicks per Rating\")\n",
    "ax[0].set_xlabel(\"Rating\")\n",
    "ax[0].set_ylabel(\"Mean Back-Clicks number\")\n",
    "\n",
    "# ---- Plot 2: Stacked bar plot for back-clicks by category and rating ----\n",
    "bottom = pd.Series([0] * len(df_pivot), index=df_pivot.index)\n",
    "for rating in rating_order_plot2:\n",
    "    ax[1].bar(df_pivot.index,df_pivot[rating],bottom=bottom,label=f'Rating {rating}',color=rating_colors[rating])\n",
    "    bottom += df_pivot[rating]\n",
    "\n",
    "ax[1].set_title(\"Normalized Back-Clicks by Category and Rating\")\n",
    "ax[1].set_xlabel(\"Category\")\n",
    "ax[1].set_ylabel(\"Normalized Back-Clicks\")\n",
    "ax[1].tick_params(axis='x', rotation=90)\n",
    "\n",
    "# ---- Shared Legend ----\n",
    "handles = [plt.Rectangle((0, 0), 1, 1, color=rating_colors[rating]) for rating in rating_order_plot1]\n",
    "ax[0].legend(handles, [f\"{r}\" for r in rating_order_plot1], title=\"Rating\", loc='upper left')\n",
    "plt.tight_layout()\n",
    "plt.show()"
   ]
  },
  {
   "cell_type": "markdown",
   "metadata": {},
   "source": [
    "TO ADAPT A LITTLE WITH NEW PLOT\n",
    "<div class=\"alert alert-block alert-success\">\n",
    "\n",
    "The back-clicks are correlated with the difficulty rating, which is expected as the more difficult a game is, the more likely players are to get stuck and go back.\n",
    "The category with the most back-clicks is \"Art\", and the one with the least is \"Countries\". This is interesting as \"Countries\" is also one of the most visited category, which might indicate that players are more familiar with it and therefore less likely to get stuck.\n",
    "Additionaly, The distribution of rating inside each category seams quite similar.\n",
    "\n",
    "</div>"
   ]
  },
  {
   "cell_type": "markdown",
   "metadata": {},
   "source": [
    "## 3.2 Difficulty measure between voyage and non-voyage games"
   ]
  },
  {
   "cell_type": "markdown",
   "metadata": {},
   "source": [
    "<div class=\"alert alert-block alert-info\">\n",
    "\n",
    "Here, we examine how difficulty metrics differ between  <span style=\"background: linear-gradient(to right, #3458d6, #34d634); -webkit-background-clip: text; color: transparent;\">Wikispeedia Voyage</span> and non-Voyage paths, as well as between World Regions and non-World Regions categories.\n",
    "\n",
    "</div>"
   ]
  },
  {
   "cell_type": "code",
   "execution_count": null,
   "metadata": {},
   "outputs": [],
   "source": [
    "plot_difficulties_voyage(df_finished, df_unfinished, config.PALETTE_CATEGORY_DICT_COLORS)"
   ]
  },
  {
   "cell_type": "code",
   "execution_count": null,
   "metadata": {},
   "outputs": [],
   "source": [
    "df_finished.groupby([\"Wikispeedia_Voyage\"])[\"back_clicks\"].mean().reset_index()"
   ]
  },
  {
   "cell_type": "markdown",
   "metadata": {},
   "source": [
    "<div class=\"alert alert-block alert-success\">\n",
    "\n",
    " <span style=\"background: linear-gradient(to right, #3458d6, #34d634); -webkit-background-clip: text; color: transparent;\">Wikispeedia Voyage</span> paths tend to be longer than non-voyage paths, with more back-clicks and a slightly higher rating. However, the percentage of completed games is higher for  <span style=\"background: linear-gradient(to right, #3458d6, #34d634); -webkit-background-clip: text; color: transparent;\">Voyages</span> compared to Non-Voyages.\n",
    "\n",
    "While World Regions articles are relatively few in number, they are highly prevalent within the network, often serving as key intermediate steps in paths. Although the <span style=\"background: linear-gradient(to right, #3458d6, #34d634); -webkit-background-clip: text; color: transparent;\"> Voyage</span> paths seem effective, they tend to be slower and less efficient overall. Is the popularity of these articles solely due to this? Could it be that users intentionally choose these articles? Further investigation is needed to explore this.\n",
    "\n",
    "</div>"
   ]
  },
  {
   "cell_type": "markdown",
   "metadata": {},
   "source": [
    "## 3.3 Evolution of similarity on paths\n",
    "\n",
    "<div class=\"alert alert-block alert-info\">\n",
    "\n",
    "We can get an idea of how similar one article is to another by comparing the cosine similarity of the article name embeddings. While this is not a precise method (for individual paths, the similarity may or may not make intuitive sense), it seems that the aggregated similarity over all paths does give significant results. In the following we analyse the mean similarity between one article and the next in user paths for both Voyages and Other paths. For this, we use both BERT and BGEM3 embeddings, to validate our results with at least two different models. \n",
    "\n",
    "</div>"
   ]
  },
  {
   "cell_type": "code",
<<<<<<< HEAD
   "execution_count": 145,
=======
   "execution_count": 337,
>>>>>>> 74a8312d
   "metadata": {},
   "outputs": [],
   "source": [
    "bert_similarity = read_similartiy_matrix(model='bert')\n",
    "BGEM3_similarity = read_similartiy_matrix(model='BGEM3')\n",
    "\n",
    "df_paths = pd.concat([df_finished[['path', 'Wikispeedia_Voyage']], df_unfinished[['path', 'Wikispeedia_Voyage']]])\n",
    "\n",
    "bert_similarities = [\n",
    "    get_path_similarities(df_paths[df_paths['Wikispeedia_Voyage']==True], df_sm=bert_similarity),\n",
    "    get_path_similarities(df_paths[df_paths['Wikispeedia_Voyage']==False], df_sm=bert_similarity)\n",
    "]\n",
    "\n",
    "BGEM3_similarities = [\n",
    "    get_path_similarities(df_paths[df_paths['Wikispeedia_Voyage']==True], df_sm=BGEM3_similarity),\n",
    "    get_path_similarities(df_paths[df_paths['Wikispeedia_Voyage']==False], df_sm=BGEM3_similarity)\n",
    "]"
   ]
  },
  {
   "cell_type": "markdown",
   "metadata": {},
   "source": [
    "<div class=\"alert alert-block alert-info\">\n",
    "\n",
    "The similarities are computed for all paths and all steps along each path. We focus here on the first 10 steps of all paths and take the mean over each step in all paths. Because the paths have different lenghts, the mean of e.g. position L is taken over all paths that have at least L steps. Furthermore, we compute the interval as $1.96$ times the standard error, which we compute in the same fashion as the mean for each path position. We also normalise the scale to $[0, 1]$, as the similarity scores for the two models are in a different, somewhat arbitrary, range. To preserve linearity, we simply use min-max scaling for each type of embedding, setting the maximum mean similarity to 1 and the minimum to 0. \n",
    "</div>"
   ]
  },
  {
   "cell_type": "code",
<<<<<<< HEAD
   "execution_count": 146,
=======
   "execution_count": 338,
>>>>>>> 74a8312d
   "metadata": {},
   "outputs": [],
   "source": [
    "bert_normalised_means, bert_normalised_sems = get_normalised_mean_similarity(bert_similarities, 10)\n",
    "BGEM3_normalised_means, BGEM3_normalised_sems = get_normalised_mean_similarity(BGEM3_similarities, 10)"
   ]
  },
  {
   "cell_type": "code",
   "execution_count": null,
   "metadata": {},
   "outputs": [],
   "source": [
    "fig, axs = plt.subplots(nrows=1, ncols=2, figsize=(10, 5), sharey=True)\n",
    "colours = ['#3470a8', '#6b6b6b', '#1dc2b1', '#919191']\n",
    "labels = ['Voyage Similarities (BERT)', 'Other Similarities (BERT)', 'Voyage Similarities (BGEM3)', 'Other Similarities (BGEM3)']\n",
    "means = bert_normalised_means + BGEM3_normalised_means\n",
    "sems = bert_normalised_sems + BGEM3_normalised_sems\n",
    "\n",
    "for i in range(4):\n",
    "    sn.lineplot(x=np.arange(1, len(means[i])+1), y=means[i], lw=3, color=colours[i], label=labels[i], ax=axs[i//2])\n",
    "\n",
    "    axs[i//2].fill_between(\n",
    "        np.arange(1, len(means[i])+1), \n",
    "        np.array(means[i][:10]) - np.array(sems[i][:10]), \n",
    "        np.array(means[i][:10]) + np.array(sems[i][:10]), \n",
    "        color=colours[i], alpha=0.3)\n",
    "\n",
    "axs[0].set_title('BERT embedding')\n",
    "axs[0].set_ylabel('Normalised Mean Similarity')\n",
    "axs[0].set_xticks(np.arange(1, len(means[0])+1))\n",
    "axs[0].set_xlabel('Step Along Path')\n",
    "\n",
    "axs[1].set_xticks(np.arange(1, len(means[0])+1))\n",
    "axs[1].set_xlabel('Step Along Path')\n",
    "axs[1].set_title('BGEM3 embedding')\n",
    "\n",
    "plt.suptitle('Mean Name Similarity Between Previous and Next Articles in User Paths')\n",
    "plt.tight_layout()\n",
    "plt.legend()\n",
    "\n",
    "fig.patch.set_facecolor('#fafaf9')  \n",
    "axs[0].set_facecolor('w')  \n",
    "axs[1].set_facecolor('w')  \n",
    "\n",
    "plt.savefig('./figures/similarity.png', bbox_inches='tight', dpi=1000)\n",
    "plt.show()"
   ]
  },
  {
   "cell_type": "markdown",
   "metadata": {},
   "source": [
    "<div class=\"alert alert-block alert-info\">\n",
    "\n",
    "There is a clear trend for both types of embeddings: in the first few clicks, the articles chosen have a low similarity to the previous one. This can be interpreted as leaving the original category, because article names in different categories are likely to be less similar. After this, the similarity for the next clicks stabilises, with relatively small fluctuations.\n",
    "\n",
    "There is also a statistically significant difference between Voyages and Other paths. Generally, both embeddings agree that the similarity along paths is generally lower for Voyages. This could indeed show that there is a stronger detour or zoom-out behaviour from users in Voyages, as the articles visited are on average less similar to one-another.\n",
    "\n",
    "</div>"
   ]
  },
  {
   "cell_type": "markdown",
   "metadata": {},
   "source": [
    "# 4. Comparison with optimal paths"
   ]
  },
  {
   "cell_type": "markdown",
   "metadata": {},
   "source": [
    "<div class=\"alert alert-block alert-info\">\n",
    "\n",
    "Let's define the optimal path as the shortest path that can be taken. This assumption is coherent since the goal of the game is to reach the target while keeping the number of clicks as low as possible.\n",
    "\n",
    "We can analyze whether users’ choice of categories aligns with the categories in the optimal path to determine if passing through 'World Regions' is an effective strategy for reaching the target.\n",
    "\n",
    "To achieve this, we first need to compute the optimal path by constructing a directed graph where edges represent connections between articles. Here we take all the shortest possible paths per each combinaton of source-target present in the users' games. \n",
    "\n",
    "</div>"
   ]
  },
  {
   "cell_type": "code",
<<<<<<< HEAD
   "execution_count": 148,
=======
   "execution_count": 340,
>>>>>>> 74a8312d
   "metadata": {},
   "outputs": [],
   "source": [
    "#optimal_paths = compute_optimal_paths(df_links, df_shortest_path, df_finished, df_unfinished)\n",
    "\n",
    "# Read precomputed optimal paths\n",
    "optimal_paths = pd.read_pickle('data/paths-and-graph/optimal_paths.pkl')"
   ]
  },
  {
   "cell_type": "markdown",
   "metadata": {},
   "source": [
    "<div class=\"alert alert-block alert-success\">\n",
    "\n",
    "Some combination of source and target have many possible shortest paths!\n",
    "\n",
    "</div>"
   ]
  },
  {
   "cell_type": "code",
   "execution_count": null,
   "metadata": {},
   "outputs": [],
   "source": [
    "# Count the number of shortest paths for each (source, target) combination\n",
    "path_counts = optimal_paths.groupby(['source', 'target']).size().reset_index(name='path_count')\n",
    "path_counts.sort_values(by='path_count')"
   ]
  },
  {
   "cell_type": "code",
<<<<<<< HEAD
   "execution_count": 150,
=======
   "execution_count": 342,
>>>>>>> 74a8312d
   "metadata": {},
   "outputs": [],
   "source": [
    "# Map the paths artciles to their categories\n",
    "optimal_paths['Category Path'] = optimal_paths['path'].apply(lambda path: map_path_to_categories(path, category_map))\n",
    "\n",
    "# Get users paths mapped to categories and remove backclicks\n",
    "users_finished, users_unfinished = users_paths(df_finished, df_unfinished, category_map)\n",
    "\n",
    "# Filter optimal paths to match source-target pairs in users paths and remove path where target available in source\n",
    "optimal_fin, users_finished, optimal_unf, users_unfinished = filter_pairs(optimal_paths, users_finished, users_unfinished)"
   ]
  },
  {
   "cell_type": "markdown",
   "metadata": {},
   "source": [
    "<div class=\"alert alert-block alert-info\">\n",
    "\n",
    "To compare user paths with optimal paths, we calculate the percentage of times each category is visited at each step for both datasets and each source-target association.\n",
    "\n",
    "1. We can average the percentages by groupping them by source-target category pairs (e.g., source in 'Art' and target in 'Music'), then average within these groups to balance category representation. We can then visualize the categories taken at each of the first 10 steps.\n",
    "\n",
    "2. To examine the difference between user and optimal paths in general trends, we average these percentages across steps for each category. Next, we compute the difference between the optimal and user paths for each source-target association and category. We then average these differences by groupping them by source-target category pairs.\n",
    "\n",
    "</div>"
   ]
  },
  {
   "cell_type": "code",
<<<<<<< HEAD
   "execution_count": 151,
=======
   "execution_count": 343,
>>>>>>> 74a8312d
   "metadata": {},
   "outputs": [],
   "source": [
    "S_T_opt_fin_percentages, S_T_fin_percentages, S_T_opt_unf_percentages, S_T_unf_percentages = calculate_step_percentages(optimal_fin, users_finished, optimal_unf, users_unfinished)\n",
    "\n",
    "dataframes = [\n",
    "    (S_T_opt_fin_percentages, 'opt'),\n",
    "    (S_T_fin_percentages, 'fin'),\n",
    "    (S_T_opt_unf_percentages, 'opt'),\n",
    "    (S_T_unf_percentages, 'unf')\n",
    "]\n",
    "\n",
    "category_fin_means, category_unf_means=process_and_calculate_differences(dataframes, category_map, column_names=['source', 'target', 'categories'])"
   ]
  },
  {
   "cell_type": "code",
   "execution_count": 344,
   "metadata": {},
   "outputs": [],
   "source": [
    "%%capture\n",
    "S_T_fin_percentages_norm_steps, S_T_opt_fin_percentages_norm_steps = process_percentages(S_T_opt_fin_percentages, S_T_fin_percentages, category_map, max_step=10)"
   ]
  },
  {
   "cell_type": "markdown",
   "metadata": {},
   "source": [
    "<div class=\"alert alert-block alert-info\">\n",
    "\n",
    "This analysis applies to both finished and unfinished user paths. However, for easier visualization, we plot only finished paths at each step. The observed differences confirm that trends remain similar across both path types.\n",
    "\n",
    "</div>"
   ]
  },
  {
   "cell_type": "code",
   "execution_count": null,
   "metadata": {},
   "outputs": [],
   "source": [
    "optimal=plot_position_line(S_T_fin_percentages_norm_steps, S_T_opt_fin_percentages_norm_steps, category_fin_means, category_unf_means, config.PALETTE_CATEGORY_DICT_COLORS)"
   ]
  },
  {
   "cell_type": "code",
   "execution_count": 346,
   "metadata": {},
   "outputs": [],
   "source": [
    "# Save the Plotly figure as a full HTML file\n",
    "#optimal=plot_position_line(S_T_fin_percentages_norm_steps, S_T_opt_fin_percentages_norm_steps, category_fin_means, category_unf_means, config.PALETTE_CATEGORY_DICT_COLORS, background_color=\"transparent\")\n",
    "#optimal.write_html(\"plots_web_site/optimal.html\", include_plotlyjs=\"cdn\")"
   ]
  },
  {
   "cell_type": "markdown",
   "metadata": {},
   "source": [
    "<div class=\"alert alert-block alert-success\">\n",
    "\n",
    "In early path positions, the category 'World Regions' appears most frequently and consistently decreases over subsequent steps, aligning with other categories. This trend holds true for both optimal and user paths.\n",
    "\n",
    "Note that, optimal paths are often very short. After the 5th step, only a few paths remain, which predominantly include categories like 'Citizenship', causing their percentages to increase sharply at the end.\n",
    "\n",
    "The plot clearly shows that users pass through 'World Regions' less often than optimal paths suggest. This finding was surprising, as we intuitively expected humans to use more  <span style=\"background: linear-gradient(to right, #3458d6, #34d634); -webkit-background-clip: text; color: transparent;\">Wikispeedia Voyages</span> than necessary. However, the opposite is true. Users might benefit from using this category more, likely because, as shown earlier, it is highly interconnected with other categories.\n",
    "\n",
    "</div>"
   ]
  }
 ],
 "metadata": {
  "kernelspec": {
   "display_name": "ada_p",
   "language": "python",
   "name": "python3"
  },
  "language_info": {
   "codemirror_mode": {
    "name": "ipython",
    "version": 3
   },
   "file_extension": ".py",
   "mimetype": "text/x-python",
   "name": "python",
   "nbconvert_exporter": "python",
   "pygments_lexer": "ipython3",
   "version": "3.10.15"
  }
 },
 "nbformat": 4,
 "nbformat_minor": 2
}<|MERGE_RESOLUTION|>--- conflicted
+++ resolved
@@ -19,11 +19,7 @@
   },
   {
    "cell_type": "code",
-<<<<<<< HEAD
    "execution_count": 155,
-=======
-   "execution_count": 267,
->>>>>>> 74a8312d
    "metadata": {},
    "outputs": [],
    "source": [
@@ -46,11 +42,7 @@
   },
   {
    "cell_type": "code",
-<<<<<<< HEAD
    "execution_count": 100,
-=======
-   "execution_count": 268,
->>>>>>> 74a8312d
    "metadata": {},
    "outputs": [],
    "source": [
@@ -213,11 +205,7 @@
   },
   {
    "cell_type": "code",
-<<<<<<< HEAD
    "execution_count": 104,
-=======
-   "execution_count": 272,
->>>>>>> 74a8312d
    "metadata": {},
    "outputs": [],
    "source": [
@@ -248,11 +236,7 @@
   },
   {
    "cell_type": "code",
-<<<<<<< HEAD
    "execution_count": 106,
-=======
-   "execution_count": 274,
->>>>>>> 74a8312d
    "metadata": {},
    "outputs": [],
    "source": [
@@ -289,11 +273,7 @@
   },
   {
    "cell_type": "code",
-<<<<<<< HEAD
    "execution_count": 108,
-=======
-   "execution_count": 276,
->>>>>>> 74a8312d
    "metadata": {},
    "outputs": [],
    "source": [
@@ -344,11 +324,7 @@
   },
   {
    "cell_type": "code",
-<<<<<<< HEAD
    "execution_count": 111,
-=======
-   "execution_count": 279,
->>>>>>> 74a8312d
    "metadata": {},
    "outputs": [],
    "source": [
@@ -359,11 +335,7 @@
   },
   {
    "cell_type": "code",
-<<<<<<< HEAD
    "execution_count": 112,
-=======
-   "execution_count": 280,
->>>>>>> 74a8312d
    "metadata": {},
    "outputs": [],
    "source": [
@@ -427,11 +399,7 @@
   },
   {
    "cell_type": "code",
-<<<<<<< HEAD
    "execution_count": 113,
-=======
-   "execution_count": 281,
->>>>>>> 74a8312d
    "metadata": {},
    "outputs": [],
    "source": [
@@ -728,11 +696,7 @@
   },
   {
    "cell_type": "code",
-<<<<<<< HEAD
    "execution_count": 120,
-=======
-   "execution_count": null,
->>>>>>> 74a8312d
    "metadata": {},
    "outputs": [],
    "source": [
@@ -850,11 +814,7 @@
   },
   {
    "cell_type": "code",
-<<<<<<< HEAD
    "execution_count": 123,
-=======
-   "execution_count": 315,
->>>>>>> 74a8312d
    "metadata": {},
    "outputs": [],
    "source": [
@@ -887,11 +847,7 @@
   },
   {
    "cell_type": "code",
-<<<<<<< HEAD
    "execution_count": 125,
-=======
-   "execution_count": 317,
->>>>>>> 74a8312d
    "metadata": {},
    "outputs": [],
    "source": [
@@ -923,11 +879,7 @@
   },
   {
    "cell_type": "code",
-<<<<<<< HEAD
    "execution_count": 126,
-=======
-   "execution_count": 318,
->>>>>>> 74a8312d
    "metadata": {},
    "outputs": [],
    "source": [
@@ -963,11 +915,7 @@
   },
   {
    "cell_type": "code",
-<<<<<<< HEAD
    "execution_count": 128,
-=======
-   "execution_count": 320,
->>>>>>> 74a8312d
    "metadata": {},
    "outputs": [],
    "source": [
@@ -1147,11 +1095,7 @@
   },
   {
    "cell_type": "code",
-<<<<<<< HEAD
    "execution_count": 134,
-=======
-   "execution_count": 326,
->>>>>>> 74a8312d
    "metadata": {},
    "outputs": [],
    "source": [
@@ -1173,11 +1117,7 @@
   },
   {
    "cell_type": "code",
-<<<<<<< HEAD
    "execution_count": 136,
-=======
-   "execution_count": 328,
->>>>>>> 74a8312d
    "metadata": {},
    "outputs": [],
    "source": [
@@ -1558,11 +1498,7 @@
   },
   {
    "cell_type": "code",
-<<<<<<< HEAD
    "execution_count": 145,
-=======
-   "execution_count": 337,
->>>>>>> 74a8312d
    "metadata": {},
    "outputs": [],
    "source": [
@@ -1594,11 +1530,7 @@
   },
   {
    "cell_type": "code",
-<<<<<<< HEAD
    "execution_count": 146,
-=======
-   "execution_count": 338,
->>>>>>> 74a8312d
    "metadata": {},
    "outputs": [],
    "source": [
@@ -1685,11 +1617,7 @@
   },
   {
    "cell_type": "code",
-<<<<<<< HEAD
    "execution_count": 148,
-=======
-   "execution_count": 340,
->>>>>>> 74a8312d
    "metadata": {},
    "outputs": [],
    "source": [
@@ -1723,11 +1651,7 @@
   },
   {
    "cell_type": "code",
-<<<<<<< HEAD
    "execution_count": 150,
-=======
-   "execution_count": 342,
->>>>>>> 74a8312d
    "metadata": {},
    "outputs": [],
    "source": [
@@ -1758,11 +1682,7 @@
   },
   {
    "cell_type": "code",
-<<<<<<< HEAD
    "execution_count": 151,
-=======
-   "execution_count": 343,
->>>>>>> 74a8312d
    "metadata": {},
    "outputs": [],
    "source": [
