{
 "cells": [
  {
   "cell_type": "markdown",
   "metadata": {},
   "source": [
    "<h1><span style= \"color: #c7c9cf\">The5Outliers - </span><span style=\"background: linear-gradient(to right, #3458d6, #34d634); -webkit-background-clip: text; color: transparent;\">Wikispeedia Voyages</span><span style= \"color: #c7c9cf\">: why so many players pass through Geography or Countries to reach their target</span></h1>"
   ]
  },
  {
   "cell_type": "code",
   "execution_count": null,
   "metadata": {},
   "outputs": [],
   "source": [
    "%load_ext autoreload\n",
    "%autoreload 2"
   ]
  },
  {
   "cell_type": "code",
   "execution_count": null,
   "metadata": {},
   "outputs": [],
   "source": [
    "import seaborn as sn\n",
    "import matplotlib.pyplot as plt\n",
    "\n",
    "from src.data_loader import *\n",
    "from src.helpers import *\n",
    "from src.models.networks import *\n",
    "from src.htmlParser import htmlParser\n",
    "\n",
    "parser = htmlParser()\n",
    "parser.load_pickle()"
   ]
  },
  {
   "cell_type": "markdown",
   "metadata": {},
   "source": [
    "# 1. Data cleaning and loading"
   ]
  },
  {
   "cell_type": "markdown",
   "metadata": {},
   "source": [
    "This part loads, cleans the data, and defines useful datasets for further analysis. \n",
    "\n",
    "- `read_articles()` loads a list of valid article names, that is without special characters and discardig any invalid articles, like non-wikispedia articles or with missing categories\n",
    "- `parser.get_df_html_stats()` gathers wikispedia page statistics like number of links, link density, and structural information\n",
    "- `read_categories()` sorts for each category of a same article its different levels of sub categories \n",
    "- `read_links()` gathers all the links outward of a page \n",
    "- `read_shortest_path_matrix()` reads the matrix of shortest paths possible between two articles \n",
    "- `read_unfinished_paths()` and `read_finished_paths()` load the original unfinished and finished paths and clean them\n",
    "- `read_similartiy_matrix()` reads the matrix of semantic similarity between article names \n",
    "- `read_categories_matrix()` reads the matrix that describes the similarity between article's category levels and sub-levels"
   ]
  },
  {
   "cell_type": "code",
   "execution_count": null,
   "metadata": {},
   "outputs": [],
   "source": [
    "df_article_names = read_articles() \n",
    "df_html_stats = parser.get_df_html_stats()\n",
    "df_categories = read_categories()\n",
    "df_links = read_links()\n",
    "df_shortest_path = read_shortest_path_matrix()\n",
    "df_unfinished = read_unfinished_paths()\n",
    "df_finished = read_finished_paths() \n",
    "df_sm = read_similartiy_matrix() \n",
    "df_scat = read_categories_matrix()"
   ]
  },
  {
   "cell_type": "markdown",
   "metadata": {},
   "source": [
    "- Numbers of articles != Numbers of articles with a least one **link** directing to it\n",
    "- May be more links per Article, if the same link repeat again througth the artcile, need to confirm by looking at the text or HTML\n",
    "- Numbers of articles != Numbers of articles with a least one **link** to another article in the corpus\n",
    "\n",
    "To explore more basic stufs..."
   ]
  },
  {
   "cell_type": "markdown",
   "metadata": {},
   "source": [
    "# 2. Add features to articles and paths"
   ]
  },
  {
   "cell_type": "markdown",
   "metadata": {},
   "source": [
    "## 2.1. Article features \n",
    "In and out degree of articles are added. \n",
    "- **In degree** of an article corresponds to the number of links on other page targetting this article \n",
    "- **Out degree** of an article corresponds to the number of links towards other pages on this article"
   ]
  },
  {
   "cell_type": "code",
   "execution_count": null,
   "metadata": {},
   "outputs": [],
   "source": [
    "# TODO: Add more atributes to the articles itself with parsing and more!!!\n",
    "# TODO: Logic we have differents approaches (the paths connections withins articles, the articles it self, the categories...)\n",
    "\n",
    "df_article = pd.DataFrame(df_article_names).copy()\n",
    "\n",
    "# Compute in-degree (number of times each article is a target link)\n",
    "in_degree = df_links.groupby('linkTarget').size().reset_index(name=\"in_degree\")\n",
    "# Compute out-degree (link density: number of times each article is a source link)\n",
    "out_degree = df_links.groupby('linkSource').size().reset_index(name=\"out_degree\")\n",
    "\n",
    "# Merge in-degree and out-degree with df_article_names\n",
    "df_article = df_article.merge(in_degree, left_on='article', right_on='linkTarget', how='left')\n",
    "df_article = df_article.merge(out_degree, left_on='article', right_on='linkSource', how='left')\n",
    "df_article = df_article.drop(columns=['linkTarget', 'linkSource'])\n",
    "\n",
    "# Fill NaN values with 0, assuming no links imply zero counts for those articles\n",
    "df_article = df_article.fillna(0).astype({'in_degree': 'int', 'out_degree': 'int'})\n",
    "\n",
    "df_article\n"
   ]
  },
  {
   "cell_type": "markdown",
   "metadata": {},
   "source": [
    "## 2.2. Path features \n",
    "New metrics are added to characterize the game paths. Specifically:\n",
    "\n",
    "- **Path Length** which accounts for the total number of articles in a path\n",
    "\n",
    "- **Back Clicks** which indicates how many times the user revisited previous articles\n",
    "\n",
    "- **Cosine Similarity** which measures the semantic similarity between the source and target articles\n",
    "\n",
    "- **Shortest Path** which gives the length of the shortest path possible between the source and target articles\n",
    "\n",
    "- **Categories Similarity** which  measure the category similarity between the categories of the source and target articles"
   ]
  },
  {
   "cell_type": "code",
   "execution_count": null,
   "metadata": {},
   "outputs": [],
   "source": [
    "# let's add some useful metrics to each paths dataframe: shortest path, semantic similarity\n",
    "df_unfinished['cosine_similarity'] = df_unfinished.apply(lambda x: find_shortest_distance(x, df_sm), axis=1)\n",
    "df_unfinished['shortest_path'] = df_unfinished.apply(lambda x: find_shortest_distance(x, df_shortest_path), axis=1)\n",
    "df_unfinished['path_length'] = df_unfinished['path'].apply(lambda x: x.count(';') + 1)\n",
    "df_unfinished['back_clicks'] = df_unfinished['path'].apply(lambda x: x.count('<'))\n",
    "df_unfinished['categories_similarity'] = df_unfinished.apply(lambda x: find_shortest_distance(x, df_scat), axis=1)\n",
    "\n",
    "df_finished['cosine_similarity'] = df_finished.apply(lambda x: find_shortest_distance(x, df_sm), axis=1)\n",
    "df_finished['shortest_path'] = df_finished.apply(lambda x: find_shortest_distance(x, df_shortest_path), axis=1)\n",
    "df_finished['path_length'] = df_finished['path'].apply(lambda x: x.count(';') + 1)\n",
    "df_finished['back_clicks'] = df_finished['path'].apply(lambda x: x.count('<'))\n",
    "df_finished['categories_similarity'] = df_finished.apply(lambda x: find_shortest_distance(x, df_scat), axis=1)"
   ]
  },
  {
   "cell_type": "markdown",
   "metadata": {},
   "source": [
    "# 3. Core results"
   ]
  },
  {
   "cell_type": "markdown",
   "metadata": {},
   "source": [
    "## 3.1. Article features"
   ]
  },
  {
   "cell_type": "markdown",
   "metadata": {},
   "source": [
    "### 3.1.a. Distributions of words, links, and categories in articles"
   ]
  },
  {
   "cell_type": "code",
   "execution_count": null,
   "metadata": {},
   "outputs": [],
   "source": [
    "category_map = dict(zip(df_categories[\"article\"], df_categories[\"level_1\"]))\n",
    "df_html_stats[\"category\"] = df_html_stats[\"article_name\"].map(category_map)\n",
    "\n",
    "metrics = [\n",
    "    (\"total_words\", \"Number of Words in Article\"),\n",
    "    (\"abstract_words\", \"Number of Words in Article Abstract\"),\n",
    "    (\"link_density\", \"Links Density in Article\"),\n",
    "    (\"abstract_link_density\", \"Links Density in Article Abstract\"),\n",
    "    (\"num_sections\", \"Number of Sections in Article\"),\n",
    "    (\"num_subsections\", \"Number of Sub- Sections in Article\")\n",
    "]\n",
    "\n",
    "fig, ax = plt.subplots(2, 3, figsize=(15, 5))\n",
    "\n",
    "# Loop through metrics to create histograms\n",
    "for i, (metric, title) in enumerate(metrics):\n",
    "    row, col = divmod(i, 3)\n",
    "    sn.histplot(df_html_stats, x=metric, bins=30, kde=True, ax=ax[row, col])\n",
    "    ax[row, col].set_title(title)\n",
    "    if col == 1 or col == 2:\n",
    "        ax[row, col].set_ylabel('')\n",
    "\n",
    "plt.tight_layout()\n",
    "plt.suptitle(\"Distribution of Article Complexity Metrics\", y=1.05, fontsize=16)\n",
    "plt.show()"
   ]
  },
  {
   "cell_type": "markdown",
   "metadata": {},
   "source": [
    "Results : The data is right-skewed for most of metrics, indicating that while most articles adhere to certain standards of complexity and length, a small subset stands out as particularly detailed or interconnected."
   ]
  },
  {
   "cell_type": "markdown",
   "metadata": {},
   "source": [
    "### 3.1.b Articles Complexity"
   ]
  },
  {
   "cell_type": "code",
   "execution_count": null,
   "metadata": {},
   "outputs": [],
   "source": [
    "#define palette for categories\n",
    "df_article[\"category\"]=df_article[\"article\"].apply(lambda x: df_categories[df_categories[\"article\"]==x][\"level_1\"].values[0] if len(df_categories[df_categories[\"article\"]==x][\"category\"].values)>0 else \"None\")\n",
    "categories = sorted(df_article[\"category\"].unique())\n",
    "palette_category = sn.color_palette(\"tab20\", len(categories))\n",
    "color_mapping = dict(zip(categories, palette_category))\n",
    "\n",
    "def add_legend_category(fig, palette_category=palette_category, categories=categories, bbox_to_anchor=(1.15, 0.85)):\n",
    "\n",
    "    handles = [plt.Line2D([0], [0], marker='o', color=color, linestyle='', markersize=10) \n",
    "            for color in palette_category]\n",
    "    labels = categories\n",
    "    fig.legend(\n",
    "        handles, \n",
    "        labels, \n",
    "        bbox_to_anchor=bbox_to_anchor, \n",
    "        title=\"Categories\"\n",
    "    )"
   ]
  },
  {
   "cell_type": "code",
   "execution_count": null,
   "metadata": {},
   "outputs": [],
   "source": [
    "fig, ax = plt.subplots(2, 3, figsize=(15, 5))\n",
    "\n",
    "# Define the parameters for each subplot\n",
    "metrics = [\n",
    "    \"total_words\", \"link_density\", \"num_sections\",\n",
    "    \"abstract_words\", \"abstract_link_density\", \"num_subsections\"\n",
    "]\n",
    "\n",
    "# Loop through metrics and plot\n",
    "for i, metric in enumerate(metrics):\n",
    "    row, col = divmod(i, 3)\n",
    "    order = df_html_stats.groupby(\"category\")[metric].mean().sort_values(ascending=False).reset_index()[\"category\"]\n",
    "    sn.barplot(\n",
    "        x=\"category\", \n",
    "        y=metric, \n",
    "        hue=\"category\", \n",
    "        palette=color_mapping, \n",
    "        data=df_html_stats, \n",
    "        ax=ax[row, col], \n",
    "        order=order\n",
    "    )\n",
    "    ax[row, col].legend_.remove() \n",
    "    ax[row, col].set_title(f'{metric.replace(\"_\", \" \").capitalize()} by Category')\n",
    "    ax[row, col].set_xticklabels([])\n",
    "    if row == 0 :\n",
    "        ax[row, col].set_xlabel('')\n",
    "\n",
    "add_legend_category(fig)\n",
    "\n",
    "plt.suptitle(\"Articles Complexity by Categories\", y=1, fontsize=16)\n",
    "plt.tight_layout()\n",
    "plt.show()"
   ]
  },
  {
   "cell_type": "markdown",
   "metadata": {},
   "source": [
    "Results : The category \"Countries\" stands out as a particularly complex topic, characterized by the highest link density, the greatest number of category levels, and the longest abstract."
   ]
  },
  {
   "cell_type": "code",
   "execution_count": null,
   "metadata": {},
   "outputs": [],
   "source": [
    "fig, ax = plt.subplots(1, 3, figsize=(15, 5))\n",
    "\n",
    "#Plot the most visited articles in finished paths\n",
    "all_articles = []\n",
    "df_finished['path'].apply(lambda x: all_articles.extend(x.split(';')))\n",
    "df_path_articles = pd.Series(all_articles).value_counts().rename_axis('article_name').reset_index(name='value_counts')\n",
    "df_path_articles[\"category\"]=df_path_articles[\"article_name\"].apply(lambda x: df_categories[df_categories[\"article\"]==x][\"level_1\"].values[0] if len(df_categories[df_categories[\"article\"]==x][\"category\"].values)>0 else \"None\")\n",
    "df_path_articles = df_path_articles[df_path_articles['article_name'] != '<']\n",
    "\n",
    "sn.barplot(x='value_counts', y='article_name', hue=\"category\", palette=color_mapping, data=df_path_articles.head(15), ax=ax[0])\n",
    "ax[0].set_title('Most visited articles in paths')\n",
    "ax[0].legend_.remove() \n",
    "\n",
    "for i, metric in enumerate([\"in_degree\", \"out_degree\"]):\n",
    "    sn.barplot(x=metric, y='article', hue=\"category\", palette=color_mapping, data=df_article.sort_values(metric, ascending=False).head(15), ax=ax[i+1])\n",
    "    ax[i+1].set_title(f'Articles with the most links ({metric.replace(\"_\", \" \").capitalize()}) (without duplicates)')\n",
    "    ax[i+1].legend_.remove()\n",
    "    ax[i+1].set_ylabel('')\n",
    "\n",
    "add_legend_category(fig)\n",
    "plt.suptitle(\"Correlation between article popularity and link density\", y=1, fontsize=16)\n",
    "plt.tight_layout()"
   ]
  },
  {
   "cell_type": "markdown",
   "metadata": {},
   "source": [
    "Results : We observe a significant overlap between the most visited articles and those with the highest degree. Additionally, the \"Countries\" category is prominently represented."
   ]
  },
  {
   "cell_type": "markdown",
   "metadata": {},
   "source": [
    "### 3.1.c Articles structure : html Parsing"
   ]
  },
  {
   "cell_type": "code",
   "execution_count": null,
   "metadata": {},
   "outputs": [],
   "source": [
    "df_html_articles = parser.article_names # The html articles in the data\n",
    "df_article_names = read_articles() # The articles used in the paths-and-graph data\n",
    "intersect = pd.merge(df_html_articles, df_article_names, how='inner', on=\"article\")\n",
    "print(f'There are {len(df_article_names)} articles in the paths-and-graph data and {len(intersect)} of those are in the html articles.')\n",
    "difference = df_html_articles[~df_html_articles.isin(df_article_names)]\n",
    "print(f'This means there are {len(difference)} articles more in the html data, such as \"{difference.iloc[0]}\", \"{difference.iloc[5]}\" or \"{difference.iloc[10]}\".')"
   ]
  },
  {
   "cell_type": "code",
   "execution_count": null,
   "metadata": {},
   "outputs": [],
   "source": [
    "parsed = parser.parse_html_article(parser.article_URLs[266])\n",
    "if parsed: parser.get_overview(parsed)"
   ]
  },
  {
   "cell_type": "code",
   "execution_count": null,
   "metadata": {},
   "outputs": [],
   "source": [
    "import ipywidgets as widgets\n",
    "from IPython.display import display\n",
    "\n",
    "sort_column = widgets.Dropdown(\n",
    "    options=df_html_stats.columns,\n",
    "    value='total_words',\n",
    "    description='Sort by:'\n",
    ")\n",
    "\n",
    "n_slider = widgets.IntSlider(\n",
    "    value=5,\n",
    "    min=1,\n",
    "    max=20,\n",
    "    step=1,\n",
    "    description='Number (n):'\n",
    ")\n",
    "\n",
    "# Display function to update table based on widget values\n",
    "def display_sorted(n, sort_by):\n",
    "    sorted_df = df_html_stats.sort_values(by=sort_by, ascending=False)\n",
    "    top_n = sorted_df.head(n)\n",
    "    bottom_n = sorted_df.tail(n)\n",
    "    \n",
    "    print(f\"\\nTop {n} Articles by {sort_by}:\")\n",
    "    display(top_n)\n",
    "    print(f\"\\nBottom {n} Articles by {sort_by}:\")\n",
    "    display(bottom_n)\n",
    "\n",
    "# Link widgets to display function\n",
    "widgets.interactive(display_sorted, n=n_slider, sort_by=sort_column)\n"
   ]
  },
  {
   "cell_type": "markdown",
   "metadata": {},
   "source": [
    "## 3.2. Analyse user behaviour\n"
   ]
  },
  {
   "cell_type": "markdown",
   "metadata": {},
   "source": [
    "Let's look for patterns in user behaviour and try to understand how we could measure whether a game was difficult or not. Many different metrics can be considered, for instance:\n",
    "- Game duration\n",
    "- Game path length\n",
    "- Difficulty rating given for finished paths\n",
    "- Number of back-clicks needed\n",
    "- Whether a game was finished or not\n",
    "- For unfinished games, how the game was abandoned\n",
    "\n",
    "A combination of these parameters can help finding in which games users struggled. This will then allow to assess whether players struggle less in <span style=\"background: linear-gradient(to right, #3458d6, #34d634); -webkit-background-clip: text; color: transparent;\">Wikispeedia Voyages</span> than in other paths.\n",
    "\n",
    "Let's first have a look of how the difficulty measures are distributed amongst each other for finished paths.\n",
    "\n",
    "### 3.2.1. Path duration and path length vs. user rating\n",
    "\n",
    "Let's first look at path duration distribution for different user rating"
   ]
  },
  {
   "cell_type": "code",
   "execution_count": null,
   "metadata": {},
   "outputs": [],
   "source": [
    "df_finished_strNaN = df_finished.copy()\n",
    "df_finished_strNaN['rating'] = df_finished_strNaN['rating'].fillna('NaN')\n",
    "\n",
    "plt.figure(figsize=(10, 6))\n",
    "\n",
    "means, stds = [], []\n",
    "ax1 = plt.subplot(231)\n",
    "sn.histplot(df_finished[df_finished_strNaN['rating']=='NaN'], x='durationInSec', bins=50, log_scale=True) # change x to x = 'path_length' for path length\n",
    "plt.axvline(df_finished[df_finished_strNaN['rating']=='NaN']['durationInSec'].mean(), color='red')\n",
    "plt.yscale('log')\n",
    "plt.title('NaN')\n",
    "\n",
    "for i in range(1, 6):\n",
    "    plt.subplot(231+i, sharex = ax1, sharey=ax1)\n",
    "    sn.histplot(df_finished[df_finished_strNaN['rating']==i], x='durationInSec', bins=50, log_scale=True)\n",
    "    plt.axvline(df_finished[df_finished_strNaN['rating']==i]['durationInSec'].mean(), color='red')\n",
    "    plt.yscale('log')\n",
    "    plt.title(i)\n",
    "\n",
    "plt.tight_layout()\n",
    "plt.suptitle('Path duration by rating', y=1.04)\n",
    "plt.show()"
   ]
  },
  {
   "cell_type": "markdown",
   "metadata": {},
   "source": [
    "The distributions of the path duration by rating are nice log-normal distributions! This means we can use the mean (location) and standard deviation (scale) to characterise them. Indeed, except for NaN, there is a steady increase of the path duration mean when rating goes up."
   ]
  },
  {
   "cell_type": "markdown",
   "metadata": {},
   "source": [
    "Let's now look at whether path duration is correlated with path length in terms of number of clicks:"
   ]
  },
  {
   "cell_type": "code",
   "execution_count": null,
   "metadata": {},
   "outputs": [],
   "source": [
    "df_path_stats_duration = pd.DataFrame()\n",
    "df_path_stats_duration['mean'] = df_finished.groupby('rating', dropna=False)['durationInSec'].mean()\n",
    "df_path_stats_duration['std'] = df_finished.groupby('rating', dropna=False)['durationInSec'].std()\n",
    "df_path_stats_duration['sem'] = df_finished.groupby('rating', dropna=False)['durationInSec'].sem()\n",
    "\n",
    "df_path_stats_length = pd.DataFrame()\n",
    "df_path_stats_length['mean'] = df_finished.groupby('rating', dropna=False)['path_length'].mean()\n",
    "df_path_stats_length['std'] = df_finished.groupby('rating', dropna=False)['path_length'].std()\n",
    "df_path_stats_length['sem'] = df_finished.groupby('rating', dropna=False)['path_length'].sem()\n",
    "\n",
    "df_path_stats = pd.concat([df_path_stats_duration, df_path_stats_length], axis=1, keys=['duration', 'length'])\n",
    "\n",
    "df_path_stats"
   ]
  },
  {
   "cell_type": "code",
   "execution_count": null,
   "metadata": {},
   "outputs": [],
   "source": [
    "order = ['NaN', '1.0', '2.0', '3.0', '4.0', '5.0']\n",
    "\n",
    "plt.figure(figsize=(10, 4))\n",
    "plt.subplot(121)\n",
    "sn.barplot(df_finished_strNaN, x='rating', y='durationInSec', order=order, errorbar=('ci', 95))\n",
    "plt.subplot(122)\n",
    "sn.barplot(df_finished_strNaN, x='rating', y='path_length', order=order, errorbar=('ci', 95))"
   ]
  },
  {
   "cell_type": "markdown",
   "metadata": {},
   "source": [
    "There is a clear correlation between how long players took or how many clicks they made with the experienced difficulty rating. This means we can easily combine the two into a difficulty measure as they agree with each other on what players considered difficult. \n",
    "\n",
    "Let's now consider unfinished paths: can we find other clues that indicate whether players had a hard time?"
   ]
  },
  {
   "cell_type": "code",
   "execution_count": null,
   "metadata": {},
   "outputs": [],
   "source": [
    "# find means for both timeout and restart\n",
    "\n",
    "print(f\"The mean duration of finished paths is {df_finished['durationInSec'].mean():.0f} seconds\")\n",
    "print(f\"The mean duration of unfinished paths is {df_unfinished['durationInSec'].mean():.0f} seconds\")\n",
    "\n",
    "plt.figure(figsize=(12, 4))\n",
    "ax1 = plt.subplot(121)\n",
    "sn.histplot(df_unfinished, x='durationInSec', hue='type', bins=100)\n",
    "plt.yscale('log')\n",
    "plt.title('Histogram of game duration for unfinished games')\n",
    "\n",
    "plt.subplot(122, sharey = ax1)\n",
    "sn.histplot(df_finished, x='durationInSec', bins=100, alpha=0.5)\n",
    "plt.yscale('log')\n",
    "plt.title('Histogram of game duration for finished games')\n",
    "plt.show()"
   ]
  },
  {
   "cell_type": "markdown",
   "metadata": {},
   "source": [
    "The number of back clicks made in a game can also be a measure of players getting stuck. What is the distribution of back clicks and do they correlate with other metrics?"
   ]
  },
  {
   "cell_type": "code",
   "execution_count": null,
   "metadata": {},
   "outputs": [],
   "source": [
    "plt.figure(figsize=(10, 4))\n",
    "plt.subplot(121)\n",
    "sn.histplot(df_finished, x='path_length', bins=50)\n",
    "plt.yscale('log')\n",
    "plt.xlim(0, 120)\n",
    "\n",
    "plt.subplot(122)\n",
    "sn.histplot(df_finished, x='back_clicks', bins=50)\n",
    "plt.yscale('log')"
   ]
  },
  {
   "cell_type": "markdown",
   "metadata": {},
   "source": [
    "### backclics :Correlation between the rating, the backclip number and the topics\n",
    "Here we explore to which extend the backclicks might be correlated with difficulty and topics. "
   ]
  },
  {
   "cell_type": "code",
   "execution_count": null,
   "metadata": {},
   "outputs": [],
   "source": [
    "df_categories_filtered = filter_most_specific_category(df_categories)\n",
    "paths_finished = extract_category_path(df_finished, df_categories_filtered)\n",
    "paths_finished = backtrack(paths_finished)"
   ]
  },
  {
   "cell_type": "code",
   "execution_count": null,
   "metadata": {},
   "outputs": [],
   "source": [
    "fig, ax = plt.subplots(1, 2, figsize=(12, 6))\n",
    "\n",
    "back_per_rating = paths_finished.groupby(\"rating\").agg({\"back_nb\": \"mean\", \"size\": \"mean\"}).reset_index()\n",
    "back_per_rating['Mean Back Clicks number'] = back_per_rating[\"back_nb\"]/back_per_rating[\"size\"]\n",
    "sn.barplot(x=\"rating\", y='Mean Back Clicks number', hue=\"rating\", data=back_per_rating, palette=sn.color_palette('viridis'), ax=ax[0])\n",
    "\n",
    "df_exploded = paths_finished.explode('category')\n",
    "category_back_mean = df_exploded.groupby(['category', 'rating']).size().reset_index(name='size')\n",
    "back_mean = df_exploded.groupby('category')[\"have_back\"].mean().reset_index().sort_values(by='have_back', ascending=False)\n",
    "category_back_mean = category_back_mean.merge(back_mean, on='category').sort_values(by='have_back', ascending=False)\n",
    "category_back_mean['rating_proportion'] = category_back_mean.groupby('category')['size'].transform(lambda x: x / x.sum())\n",
    "\n",
    "order = category_back_mean[\"category\"].unique()\n",
    "base_heights = category_back_mean[['category', 'have_back']].drop_duplicates().set_index('category')['have_back']\n",
    "df_pivot = category_back_mean.pivot(index='category', columns='rating', values='rating_proportion').fillna(0)\n",
    "df_pivot = df_pivot.reindex(order)\n",
    "\n",
    "colors = sn.color_palette('viridis')\n",
    "\n",
    "bottom = pd.Series([0] * len(df_pivot), index=df_pivot.index)\n",
    "for i, rating in enumerate(df_pivot.columns):\n",
    "    ax[1].bar(df_pivot.index, \n",
    "           height=df_pivot[rating] * base_heights,  \n",
    "           bottom=bottom * base_heights,           \n",
    "           label=f'Rating {rating}', \n",
    "           color=colors[i])\n",
    "    bottom += df_pivot[rating]\n",
    "\n",
    "ax[1].set_title('Mean Number of Path with Back Clicks by Category')\n",
    "plt.xlabel('Category')\n",
    "plt.ylabel('Mean Number of Path with Back Clicks')\n",
    "plt.xticks(rotation=90)\n",
    "ax[0].set_title(\"Distribution of Back Clicks per Rating\")\n",
    "plt.show()"
   ]
  },
  {
<<<<<<< HEAD
=======
   "cell_type": "markdown",
   "metadata": {},
   "source": [
    "The backclicks are correlated with the difficulty rating, which is expected as the more difficult a game is, the more likely players are to get stuck and go back.\n",
    "The category with the most backclicks is \"Art\", and the one with the least is \"Countries\". This is interesting as \"Countries\" is also one of the most visited category, which might indicate that players are more familiar with it and therefore less likely to get stuck.\n",
    "Additionaly, The distribution of rating inside each category seams quite similar."
   ]
  },
  {
   "cell_type": "markdown",
   "metadata": {},
   "source": [
    "## c. Analyse categories data"
   ]
  },
  {
>>>>>>> 04e5fba6
   "cell_type": "code",
   "execution_count": null,
   "metadata": {},
   "outputs": [],
   "source": []
  },
  {
   "cell_type": "markdown",
   "metadata": {},
   "source": [
    "## 3.3 Look at articles as a categories types"
   ]
  },
  {
   "cell_type": "markdown",
   "metadata": {},
   "source": [
    "### A. Categories Distributions"
   ]
  },
  {
   "cell_type": "code",
   "execution_count": null,
   "metadata": {},
   "outputs": [],
   "source": [
    "import plotly.graph_objects as go\n",
    "\n",
    "labels, parents, values, ids = create_treemap_data(df_categories)\n",
    "fig = go.Figure(go.Treemap(\n",
    "    labels=labels,\n",
    "    parents=parents,\n",
    "    values=values,\n",
    "    ids=ids,\n",
    "    textfont=dict(size=18),\n",
    "))\n",
    "fig.update_layout(margin=dict(t=50, l=10, r=10, b=5), title=\"Category Distribution in Articles: some articles have multiple categories ( > Number of articles)\")\n",
    "fig.show()"
   ]
  },
  {
   "cell_type": "code",
   "execution_count": null,
   "metadata": {},
   "outputs": [],
   "source": [
    "print(\"We have\",df_categories[\"level_1\"].unique().size, \"distinct level 1 categories.\")"
   ]
  },
  {
   "cell_type": "markdown",
   "metadata": {},
   "source": [
    "- Each category is organized into multiple sub-levels, with a hierarchical depth of up to 3 levels.\n",
    "\n",
    "- For this analysis, we will focus exclusively on the most superficial level: Level 1.\n",
    "\n",
    "- Additionally, we observe that some articles are associated with multiple categories, highlighting overlaps and shared connections within the dataset."
   ]
  },
  {
   "cell_type": "markdown",
   "metadata": {},
   "source": [
    "#### Articles with Multiples Categories"
   ]
  },
  {
   "cell_type": "markdown",
   "metadata": {},
   "source": [
    "- First we count the numbers of articles with multiples categories:"
   ]
  },
  {
   "cell_type": "code",
   "execution_count": null,
   "metadata": {},
   "outputs": [],
   "source": [
    "# Count the number of articles with multiples categories\n",
    "df_categories.groupby(\"article\")[\"article\"].size().value_counts()"
   ]
  },
  {
   "cell_type": "markdown",
   "metadata": {},
   "source": [
    "- But if we constraint only to different type of level 1 categories, it is reduced to :"
   ]
  },
  {
   "cell_type": "code",
   "execution_count": null,
   "metadata": {},
   "outputs": [],
   "source": [
    "# Count the number of unique level 1 categories per article\n",
    "df_categories.groupby(\"article\")[\"level_1\"].nunique().value_counts()"
   ]
  },
  {
   "cell_type": "code",
   "execution_count": null,
   "metadata": {},
   "outputs": [],
   "source": [
    "category_abbreviations = {\n",
    "    'Art': 'Art',\n",
    "    'Mathematics': 'Math',\n",
    "    'IT': 'IT',\n",
    "    'Business Studies': 'BS',\n",
    "    'Music': 'Music',\n",
    "    'Religion': 'R',\n",
    "    'Language and literature': 'L&L',\n",
    "    'Citizenship': 'CIT',\n",
    "    'Countries': 'C',\n",
    "    'Design and Technology': 'D&T',\n",
    "    'Everyday life': 'Life',\n",
    "    'History': 'Hist',\n",
    "    'People': 'P',\n",
    "    'Geography': 'Geo',\n",
    "    'Science': 'Sci'\n",
    "}"
   ]
  },
  {
   "cell_type": "code",
   "execution_count": null,
   "metadata": {},
   "outputs": [],
   "source": [
    "plot_cooccurrence_cat_matrix(df_categories, category_abbreviations)"
   ]
  },
  {
   "cell_type": "markdown",
   "metadata": {},
   "source": [
    "Attributing the **main category** to articles with multiple categories based on the category **with fewer total articles** helps prioritize specialization over generality. \n",
    "\n",
    "Categories with fewer total articles are typically more specific, while those with higher counts cover broader topics. By focusing on the category with fewer articles, we ensure the article’s primary focus is on a unique or specialized perspective, providing a clearer thematic assignment. This method promotes a balanced classification system, ensuring articles are categorized accurately without being overshadowed by more general categories.\n",
    "\n",
    "- For example, a category like **\"Geography\"** may encompass a wide range of topics, while **\"Countries\"** might be more specialized."
   ]
  },
  {
   "cell_type": "code",
   "execution_count": null,
   "metadata": {},
   "outputs": [],
   "source": [
    "df_categories_filtered = filter_most_specific_category(df_categories)\n",
    "\n",
    "labels_filtered, parents_filtered, values_filtered, ids_filtered = create_treemap_data(df_categories_filtered)\n",
    "fig = go.Figure(go.Treemap(\n",
    "    labels=labels_filtered,\n",
    "    parents=parents_filtered,\n",
    "    values=values_filtered,\n",
    "    ids=ids_filtered,\n",
    "    textfont=dict(size=18),\n",
    "))\n",
    "\n",
    "fig.update_layout(margin=dict(t=50, l=10, r=10, b=5), title=\"Category Distribution in Articles (Only the most specific category is shown for each article)\")\n",
    "fig.show()"
   ]
  },
  {
   "cell_type": "markdown",
   "metadata": {},
   "source": [
    "### B. Transitions between categories"
   ]
  },
  {
   "cell_type": "markdown",
   "metadata": {},
   "source": [
    "We decide to merge the paths finished and unfinished as in this section we will first only analyse how users make moves between categories of articles, independ of their succes on the research."
   ]
  },
  {
   "cell_type": "code",
   "execution_count": null,
   "metadata": {},
   "outputs": [],
   "source": [
    "paths_merged = pd.concat([df_finished, df_unfinished])\n",
    "common_paths = analyze_categories_paths(paths_merged, df_categories_filtered, omit_loops=False)"
   ]
  },
  {
   "cell_type": "code",
   "execution_count": null,
   "metadata": {},
   "outputs": [],
   "source": [
    "matrix_f = matrix_common_paths(common_paths)\n",
    "transition_cat_matrix(matrix_f)"
   ]
  },
  {
   "cell_type": "code",
   "execution_count": null,
   "metadata": {},
   "outputs": [],
   "source": [
    "plot_articles_pie_chart(df_categories_filtered, category_abbreviations)"
   ]
  },
  {
   "cell_type": "markdown",
   "metadata": {},
   "source": [
    "#### Transitions within categories (included self-category)\n",
    "\n",
    "Example :\n",
    "- Science -> Science -> Science\n",
    "- Science -> Science -> Science -> Citizenship -> Design and Technology"
   ]
  },
  {
   "cell_type": "code",
   "execution_count": null,
   "metadata": {},
   "outputs": [],
   "source": [
    "df_position_data = get_position_frequencies(common_paths, max_position=15)\n",
    "plot_position_line(df_position_data, title=\"Position Frequencies for Finished Paths\")"
   ]
  },
  {
   "cell_type": "markdown",
   "metadata": {},
   "source": [
    "#### Transitions within categories (excluded self-category)\n",
    "\n",
    "Example :\n",
    "- Science -> Science -> Science **become** Science\n",
    "- Science -> Science -> Science -> Citizenship -> Design and Technology **become** Science -> Citizenship -> Design and Technology"
   ]
  },
  {
   "cell_type": "code",
   "execution_count": null,
   "metadata": {},
   "outputs": [],
   "source": [
    "common_paths_nl = analyze_categories_paths(paths_merged, df_categories_filtered, omit_loops=True)"
   ]
  },
  {
   "cell_type": "code",
   "execution_count": null,
   "metadata": {},
   "outputs": [],
   "source": [
    "df_position_data = get_position_frequencies(common_paths_nl, max_position=15)\n",
    "plot_position_line(df_position_data, title=\"Position Frequencies for Finished Paths\")"
   ]
  },
  {
   "cell_type": "markdown",
   "metadata": {},
   "source": [
    "### C. Networks"
   ]
  },
  {
   "cell_type": "code",
   "execution_count": null,
   "metadata": {},
   "outputs": [],
   "source": [
    "paths_merged_with_replace_back = paths_merged['path'].apply(replace_back_clicks)"
   ]
  },
  {
   "cell_type": "code",
   "execution_count": null,
   "metadata": {},
   "outputs": [],
   "source": [
    "G = build_network(paths_merged_with_replace_back, df_categories_filtered, include_self_loops=False)\n",
    "\n",
    "plot_network(G, title=\"Networks of transition whithin Categoires (exclude self loops)\", show_edge_labels=False, node_size=1000, node_abbreviations=category_abbreviations)"
   ]
  },
  {
   "cell_type": "code",
   "execution_count": null,
   "metadata": {},
   "outputs": [],
   "source": [
    "G_normalized = normalize_edge_weights(G, df_categories_filtered)\n",
    "plot_network(G_normalized, title=\"Networks normalize by the category size of the source node (exclude self loops)\", show_edge_labels=False, node_size=1000, node_abbreviations=category_abbreviations)"
   ]
  },
  {
   "cell_type": "code",
   "execution_count": null,
   "metadata": {},
   "outputs": [],
   "source": [
    "analyze_edge_weights(G_normalized)"
   ]
  },
  {
   "cell_type": "markdown",
   "metadata": {},
   "source": [
    "### Start And Target Categories in finished and unfinished paths\n",
    "\n",
    "🚨 ici ce serait pas mieux de mettre les counts en pourcentage? 🚨"
   ]
  },
  {
   "cell_type": "code",
   "execution_count": null,
   "metadata": {},
   "outputs": [],
   "source": [
    "paths_finished = find_categories_start_end(df_finished, df_categories)\n",
    "paths_unfinished = find_categories_start_end(df_unfinished, df_categories)\n",
    "\n",
    "paths_finished[\"finished\"] = 1\n",
    "paths_unfinished[\"finished\"] = 0\n",
    "\n",
    "paths = pd.concat([paths_finished, paths_unfinished], join='inner')\n",
    "paths_melted = paths.melt(\n",
    "    id_vars=[\"finished\"],\n",
    "    value_vars=[\"start_category\", \"end_category\"],\n",
    "    var_name=\"category_type\",\n",
    "    value_name=\"category\"\n",
    ")"
   ]
  },
  {
   "cell_type": "code",
   "execution_count": null,
   "metadata": {},
   "outputs": [],
   "source": [
    "# Create a color palette based on unique categories\n",
    "unique_categories = paths_melted['category'].unique()\n",
    "palette = sn.color_palette(\"Set1\", n_colors=len(unique_categories))\n",
    "color_mapping = dict(zip(unique_categories, palette))\n",
    "\n",
    "g = sn.FacetGrid(\n",
    "    data=paths_melted,\n",
    "    col=\"finished\",\n",
    "    row=\"category_type\",\n",
    "    sharey=True,\n",
    "    sharex=True,\n",
    "    margin_titles=True,\n",
    "    height=4,\n",
    ")\n",
    "\n",
    "g.map_dataframe(\n",
    "    sn.countplot,\n",
    "    x=\"category\",\n",
    "    hue=\"category\",\n",
    "    palette=color_mapping,\n",
    "    order=paths_melted['category'].value_counts().index  # Order by frequency\n",
    ")\n",
    "\n",
    "# Rotate x-axis labels for readability\n",
    "for ax in g.axes.flatten():\n",
    "    for label in ax.get_xticklabels():\n",
    "        label.set_rotation(90)\n",
    "\n",
    "plt.tight_layout()\n",
    "plt.show()"
   ]
  },
  {
   "cell_type": "markdown",
   "metadata": {},
   "source": [
    "ANALYSIS"
   ]
  },
  {
   "cell_type": "markdown",
   "metadata": {},
   "source": [
    "## d. Correlations and combination between previous results\n"
   ]
  },
  {
   "cell_type": "markdown",
   "metadata": {},
   "source": [
    "### Corelation between difficulty and combination of source-target categories\n",
    "Let's get a glance at the extend to which the choice of the source article and the end article affects the difficulty of the game.\n",
    "This could highlight potential combinations of categories that are harder to connect.\n",
    "\n",
    "Different difficulty metrics are used like path duration, path length in terms of number of clicks and user ratings. \n",
    "\n",
    "The number of backclicks and its link with current difficulty mettrics and categories is also studied to explore whether it indicates difficulty as well.\n",
    "#### Correlation between the duration of game and the combination of source-target category\n",
    "Here the difficulty measure is the game duration. \n",
    "\n",
    "🚨put different colors for finished ans unfinished, so the colorbar isnt the same for diffrent scales🚨"
   ]
  },
  {
   "cell_type": "code",
   "execution_count": null,
   "metadata": {},
   "outputs": [],
   "source": [
    "fig, ax = plt.subplots(1, 2, figsize=(15, 5))\n",
    "\n",
    "path_finished_length_categories = paths_finished.pivot_table(index='start_category', \n",
    "                                                    columns='end_category', \n",
    "                                                    values='durationInSec', \n",
    "                                                    aggfunc='mean')\n",
    "path_unfinished_length_categories = paths_unfinished.pivot_table(index='start_category',\n",
    "                                                    columns='end_category',\n",
    "                                                    values='durationInSec',\n",
    "                                                    aggfunc='mean')\n",
    "\n",
    "sn.heatmap(path_finished_length_categories , cmap='BuPu', ax=ax[0])\n",
    "sn.heatmap(path_unfinished_length_categories , cmap='BuPu', ax=ax[1])\n",
    "ax[0].set_title(\"Finished Paths\")\n",
    "ax[1].set_title(\"Unfinished Paths\")\n",
    "fig.suptitle(\"Heatmap of Duration (seconds) for Each Start-End Category Combination\")\n",
    "plt.xlabel(\"End Category\")\n",
    "plt.ylabel(\"Start Category\")\n",
    "plt.tight_layout()\n",
    "plt.show()"
   ]
  },
  {
   "cell_type": "markdown",
   "metadata": {},
   "source": [
    "Linking a music article to a language and litterature article is the combination that takes the longest time (≈800s) to connect in finished paths. In unfinished paths, it takes ≈1300s, maybe indicating players tend to abandon due to difficulty? \n",
    "\n",
    "Curiously, connnecting art to mathematics is either very fast (<100s) in succesfull games, or takes a very long time (≈2000s) in unsuccesfull ones, this is also observed in connecting mathematics to mathematics for example.\n",
    "\n",
    "In the other hand, connecting religion to religion takes a short time both in succesfull and unsuccesfull games. A short finished path might indicate easily connectable categories, whereas short unfinished paths could indicate early abandonment. Why would easilly conectable source and target lead to early abandonment for other players? Maybe this scenario can divide into two : either the target is directly on the source page or just a few clicks away, either they are not so close (for example linked to different religions), the density of links in the page might be low and the player might lack knowledge in the field. These potential causes will be analize in further parts."
   ]
  },
  {
   "cell_type": "markdown",
   "metadata": {},
   "source": [
    "#### Correlation between the length of path and the combination of source-target category\n",
    "Here the difficulty metric used is the number of clicks in the game. \n",
    "\n",
    "🚨put different colors for finished ans unfinished, so the colorbar isnt the same for diffrent scales🚨"
   ]
  },
  {
   "cell_type": "code",
   "execution_count": null,
   "metadata": {},
   "outputs": [],
   "source": [
    "paths_finished[\"steps_count\"] = paths_finished[\"path\"].apply(lambda x: len(x.split(\";\")))\n",
    "paths_unfinished[\"steps_count\"] = paths_unfinished[\"path\"].apply(lambda x: len(x.split(\";\")))\n",
    "\n",
    "fig, ax = plt.subplots(1, 2, figsize=(15, 5))\n",
    "\n",
    "path_finished_length_categories = paths_finished.pivot_table(index='start_category', \n",
    "                                                    columns='end_category', \n",
    "                                                    values='steps_count', \n",
    "                                                    aggfunc='mean')\n",
    "path_unfinished_length_categories = paths_unfinished.pivot_table(index='start_category',\n",
    "                                                    columns='end_category',\n",
    "                                                    values='steps_count',\n",
    "                                                    aggfunc='mean')\n",
    "\n",
    "sn.heatmap(path_finished_length_categories , cmap='BuPu', ax=ax[0])\n",
    "sn.heatmap(path_unfinished_length_categories , cmap='BuPu', ax=ax[1])\n",
    "ax[0].set_title(\"Finished Paths\")\n",
    "ax[1].set_title(\"Unfinished Paths\")\n",
    "fig.suptitle(\"Heatmap of length of path (number of steps) for Each Start-End Category Combination\")\n",
    "plt.xlabel(\"End Category\")\n",
    "plt.ylabel(\"Start Category\")\n",
    "plt.tight_layout()\n",
    "plt.show()"
   ]
  },
  {
   "cell_type": "markdown",
   "metadata": {},
   "source": [
    "#### Correlation between the player rating and the combination of source-target category\n",
    "Here we use the difficulty rating by the players as difficulty metric."
   ]
  },
  {
   "cell_type": "code",
   "execution_count": null,
   "metadata": {},
   "outputs": [],
   "source": [
    "path_finished_length_categories = paths_finished.pivot_table(index='start_category', \n",
    "                                                    columns='end_category', \n",
    "                                                    values='rating', \n",
    "                                                    aggfunc='mean')\n",
    "\n",
    "sn.heatmap(path_finished_length_categories , cmap='BuPu')\n",
    "plt.title(\"Heatmap of rating for Each Start-End Category Combination\")\n",
    "plt.xlabel(\"End Category\")\n",
    "plt.ylabel(\"Start Category\")\n",
    "plt.tight_layout()\n",
    "plt.show()"
   ]
  },
  {
   "cell_type": "markdown",
   "metadata": {},
   "source": [
    "# 4. Methods proof of concept\n",
    "## a. Similarity on paths"
   ]
  },
  {
   "cell_type": "markdown",
   "metadata": {},
   "source": [
    "#### Correlation between source-target similarity, and shortest possible path length\n",
    "Similar articles should be easier to connect, let's verify this using shortest possible path length as a difficulty measure.\n",
    "\n",
    "We will look at article's semantic symilarity using cossine similarity, and article's category similarity. Pearson and Spearman correlations will then be used to asses how significant these difficulty measures are."
   ]
  },
  {
   "cell_type": "code",
   "execution_count": null,
   "metadata": {},
   "outputs": [],
   "source": [
    "df_finished"
   ]
  },
  {
   "cell_type": "code",
   "execution_count": null,
   "metadata": {},
   "outputs": [],
   "source": [
    "# note: -1 with no errorbar makes no sense. 1 with no error bar makes sense (trivial case where start=target and similarity with itself=1)\n",
    "\n",
    "df_finished_clean = df_finished[df_finished['shortest_path'] != 0].copy()\n",
    "\n",
    "plt.figure(figsize=(12, 5))\n",
    "ax = plt.subplot(121)\n",
    "sn.barplot(data=df_finished_clean, x='shortest_path', y='cosine_similarity')\n",
    "plt.title('Finished paths')\n",
    "\n",
    "plt.subplot(122, sharey=ax)\n",
    "sn.barplot(data=df_unfinished, x='shortest_path', y='cosine_similarity')\n",
    "plt.title('Unfinished paths')\n",
    "\n",
    "plt.suptitle('Mean cosine similarity per shortest path length')\n",
    "plt.show()"
   ]
  },
  {
   "cell_type": "code",
   "execution_count": null,
   "metadata": {},
   "outputs": [],
   "source": [
    "from scipy.stats import pearsonr, spearmanr\n",
    "\n",
    "def calculate_correlations_with_shortestPath(df, column_name):\n",
    "    # Ensure 'shortest_path' is numeric\n",
    "    df['shortest_path'] = df['shortest_path'].astype(float)\n",
    "\n",
    "    pearson_corr, pearson_p = pearsonr(df['shortest_path'], df[column_name])\n",
    "    spearman_corr, spearman_p = spearmanr(df['shortest_path'], df[column_name])\n",
    "\n",
    "    # Print results\n",
    "    print(f\"Pearson correlation: {pearson_corr:.4f}, p-value: {pearson_p:.4e}\")\n",
    "    print(f\"Spearman correlation: {spearman_corr:.4f}, p-value: {spearman_p:.4e}\")\n",
    "\n",
    "print('Finished paths:')\n",
    "finished_results = calculate_correlations_with_shortestPath(df_finished_clean,\"cosine_similarity\")\n",
    "print('\\nUnfinished paths:')\n",
    "unfinished_results = calculate_correlations_with_shortestPath(df_unfinished,\"cosine_similarity\")"
   ]
  },
  {
   "cell_type": "code",
   "execution_count": null,
   "metadata": {},
   "outputs": [],
   "source": [
    "# note: -1 with no errorbar makes no sense. 1 with no error bar makes sense (trivial case where start=target and similarity with itself=1)\n",
    "# impossible paths in unfinishes paths are possible however. check if it is sound though because of the previous problem.\n",
    "\n",
    "plt.figure(figsize=(12, 5))\n",
    "ax = plt.subplot(121)\n",
    "sn.barplot(data=df_finished_clean, x='shortest_path', y='categories_similarity')\n",
    "plt.title('Finished paths')\n",
    "\n",
    "plt.subplot(122, sharey=ax)\n",
    "sn.barplot(data=df_unfinished, x='shortest_path', y='categories_similarity')\n",
    "plt.title('Unfinished paths')\n",
    "\n",
    "plt.suptitle('Mean categories_similarity per shortest path length')\n",
    "plt.show()"
   ]
  },
  {
   "cell_type": "code",
   "execution_count": null,
   "metadata": {},
   "outputs": [],
   "source": [
    "print('Finished paths:')\n",
    "finished_results = calculate_correlations_with_shortestPath(df_finished_clean,\"categories_similarity\")\n",
    "print('\\nUnfinished paths:')\n",
    "unfinished_results = calculate_correlations_with_shortestPath(df_unfinished,\"categories_similarity\")"
   ]
  },
  {
   "cell_type": "markdown",
   "metadata": {},
   "source": [
    "The **Pearson correlation** measures the linear relationship between two continuous variables. And the **Spearman correlation** assesses the monotonic relationship using ranked data, making it less sensitive to outliers and non-linear relationships.\n",
    "\n",
    "\n",
    "The article semantic similarity, and category similarity of finished paths have **moderate negative correlation** with path length (≈-0.25), and the category similarity of unfinished paths has weak negative correlation (≈-0.2).\n",
    "\n",
    "Both for articles and category similarity, the **p-values are zero**, showing high statistical significance. The observed correlations are thus unlikely to be due to random chance.\n",
    "\n",
    "Negative correlation indicates that as the minimal possible path length increases, the cosine_similarity decreases.\n",
    "In other words, when the source and targets articles are close semantically, and their categories similar, the shortest possible path shrinkens, which makes sense as is it easier to connect 2 very similar articles. The correlations are however moderate to weak, indicating that even if this true in general, closely related source and target are not sufficient to explain this form of difficulty. We therefore aim to find other difficulty measures."
   ]
  },
  {
   "cell_type": "markdown",
   "metadata": {},
   "source": [
    "### Semantic Similarity\n",
    "An interesting way to figure out how players move through the wikispeedia network is semantic similarity. This encompasses both categories similarity and the abstract notion of \"meaning\". To concretise this notion, we consider two different measures of similarity:\n",
    "\n",
    "Find clusters of words that are more similar to each other than to words in other clusters. The clustering allows to reorder the similarity matrix in a way that regroups articles with high similarity."
   ]
  },
  {
   "cell_type": "code",
   "execution_count": null,
   "metadata": {},
   "outputs": [],
   "source": [
    "from scipy.cluster.hierarchy import dendrogram, linkage, leaves_list\n",
    "\n",
    "# Perform hierarchical clustering\n",
    "sm = df_sm.to_numpy()\n",
    "linkage_matrix = linkage(sm, method='ward')\n",
    "ordered_indices = leaves_list(linkage_matrix)\n",
    "reordered_matrix = sm[ordered_indices, :][:, ordered_indices]\n",
    "\n",
    "plt.figure(figsize=(12, 8))\n",
    "plt.imshow(reordered_matrix, cmap='BuPu')\n",
    "plt.title('Reordered Similarity Matrix')\n",
    "plt.colorbar()\n",
    "plt.show()"
   ]
  },
  {
   "cell_type": "code",
   "execution_count": null,
   "metadata": {},
   "outputs": [],
   "source": [
    "import ipywidgets as widgets\n",
    "from IPython.display import display\n",
    "\n",
    "# Define the initial threshold\n",
    "initial_threshold = 0.5\n",
    "\n",
    "# Function to plot the binary matrix based on a given threshold\n",
    "def plot_thresholded_matrix(threshold):\n",
    "    # Create a binary mask with the current threshold\n",
    "    binary_matrix = np.where(reordered_matrix >= threshold, 1, 0)\n",
    "    \n",
    "    # Plot the binary matrix\n",
    "    plt.figure(figsize=(12, 8))\n",
    "    plt.imshow(binary_matrix, cmap='Reds', interpolation='nearest')\n",
    "    plt.title(f'Reordered Similarity Matrix (Threshold = {threshold:.2f})')\n",
    "    plt.colorbar(label='Above Threshold (1 = Red, 0 = White)')\n",
    "    plt.show()\n",
    "\n",
    "# Create the interactive slider\n",
    "threshold_slider = widgets.FloatSlider(\n",
    "    value=initial_threshold,\n",
    "    min=0.0,\n",
    "    max=1.0,\n",
    "    step=0.01,\n",
    "    description='Threshold:',\n",
    "    continuous_update=False\n",
    ")\n",
    "\n",
    "# Display the slider and link it to the plotting function\n",
    "output = widgets.interactive_output(plot_thresholded_matrix, {'threshold': threshold_slider})\n",
    "display(threshold_slider, output)"
   ]
  },
  {
   "cell_type": "code",
   "execution_count": null,
   "metadata": {},
   "outputs": [],
   "source": [
    "upper_triangle_indices = np.triu_indices_from(sm, k=1) # Flatten the upper triangle of the matrix without the diagonal for sorting\n",
    "\n",
    "# Get the sorted indices for most similar pairs (descending order)\n",
    "sorted_similar_indices = np.argsort(-sm[upper_triangle_indices])\n",
    "top_similar_pairs = list(zip(upper_triangle_indices[0][sorted_similar_indices], \n",
    "                             upper_triangle_indices[1][sorted_similar_indices]))\n",
    "\n",
    "print(\"Top 5 most similar pairs:\")\n",
    "for i, (idx1, idx2) in enumerate(top_similar_pairs[:5]):\n",
    "    print(f\"Pair {i+1}: Articles '{df_article_names[idx1]}' and '{df_article_names[idx2]}' with similarity {sm[idx1, idx2]:.4f}\")\n",
    "\n",
    "sorted_dissimilar_indices = np.argsort(sm[upper_triangle_indices])\n",
    "top_dissimilar_pairs = list(zip(upper_triangle_indices[0][sorted_dissimilar_indices], \n",
    "                                upper_triangle_indices[1][sorted_dissimilar_indices]))\n",
    "\n",
    "# Print the top 5 most dissimilar pairs\n",
    "print(\"\\nTop 5 most dissimilar pairs:\")\n",
    "for i, (idx1, idx2) in enumerate(top_dissimilar_pairs[:5]):\n",
    "    print(f\"Pair {i+1}: Articles '{df_article_names[idx1]}' and '{df_article_names[idx2]}' with similarity {sm[idx1, idx2]:.4f}\")"
   ]
  },
  {
   "cell_type": "code",
   "execution_count": null,
   "metadata": {},
   "outputs": [],
   "source": [
    "print('The reordered article indices make intuitive sense, similar words are regrouped')\n",
    "print(df_article_names[ordered_indices].iloc[1995:2005])\n",
    "print(df_article_names[ordered_indices].iloc[450:460])"
   ]
  },
  {
   "cell_type": "markdown",
   "metadata": {},
   "source": [
    "### Evolution of similarity on paths\n",
    "find similarity on geo vs non-geo paths"
   ]
  },
  {
   "cell_type": "code",
   "execution_count": null,
   "metadata": {},
   "outputs": [],
   "source": [
    "all_finished_paths = [replace_back_clicks(path).split(';') for path in df_finished['path'].tolist()]\n",
    "path_similarities = []\n",
    "\n",
    "for path in all_finished_paths:\n",
    "    path_similarity = []\n",
    "    for step in range(len(path)-1):\n",
    "        current, next = path[step], path[step+1]\n",
    "        path_similarity.append(df_sm[current][next])\n",
    "\n",
    "    path_similarities.append(path_similarity)"
   ]
  },
  {
   "cell_type": "code",
   "execution_count": null,
   "metadata": {},
   "outputs": [],
   "source": [
    "path_id = 1829\n",
    "path = path_similarities[path_id]\n",
    "plt.plot(range(len(path)), path, marker='o')\n",
    "plt.xticks([i-0.5 for i in range(len(path)+1)], all_finished_paths[path_id], rotation=90)\n",
    "plt.ylim(0, 1)\n",
    "plt.tight_layout()\n",
    "plt.show()\n"
   ]
  },
  {
   "cell_type": "code",
   "execution_count": null,
   "metadata": {},
   "outputs": [],
   "source": [
    "len_N_path_similarity = {}\n",
    "for path_sim in path_similarities:\n",
    "    path_length = len(path_sim)\n",
    "    len_N_path_similarity.setdefault(path_length, []).append(path_sim)\n",
    "\n",
    "len_N_mean_similarity = {paths_len: np.mean(paths, axis=0) for paths_len, paths in len_N_path_similarity.items()}"
   ]
  },
  {
   "cell_type": "code",
   "execution_count": null,
   "metadata": {},
   "outputs": [],
   "source": [
    "plt.figure(figsize=(7, 5))\n",
    "for i in range(1, 11):\n",
    "    sn.lineplot(len_N_mean_similarity[i+1], lw=1, label=i)\n",
    "plt.legend(title='# Link Clicks')\n",
    "plt.xlabel(\"Position of the Click in the Players' Paths\")\n",
    "plt.ylabel('Mean Semantic Similarity')\n",
    "plt.title('Mean Semantic Similarity Difference Aggregated by Path Lenghts')\n",
    "plt.tight_layout()\n",
    "plt.show()"
   ]
  },
  {
   "cell_type": "markdown",
   "metadata": {},
   "source": [
    "# 5. Find Voyages\n",
    "### Sort games into voyage or not-voyage "
   ]
  },
  {
   "cell_type": "code",
   "execution_count": null,
   "metadata": {},
   "outputs": [],
   "source": [
    "df_finished_voyage = game_voyage_sorting(df_finished, df_categories, True, n=3)\n",
    "df_unfinished_voyage = game_voyage_sorting(df_unfinished, df_categories, False, n=3)\n",
    "\n",
    "voyage_count = (df_finished_voyage['voyage'] == 1).sum() + (df_unfinished_voyage['voyage'] == 1).sum()\n",
    "non_voyage_count = (df_finished_voyage['voyage'] == 0).sum() + (df_unfinished_voyage['voyage'] == 0).sum()\n",
    "print('out of', len(df_finished_voyage)+len(df_unfinished_voyage), 'games : ')\n",
    "print('  - ', voyage_count, ' are voyages')\n",
    "print('  - ', non_voyage_count, ' are not')"
   ]
  },
  {
   "cell_type": "code",
   "execution_count": null,
   "metadata": {},
   "outputs": [],
   "source": [
    "import pandas as pd\n",
    "import plotly.graph_objects as go\n",
    "\n",
    "# Mapping for start, voyage, and end nodes\n",
    "df_finished_voyage['start_category_label'] = df_finished_voyage['start_category'].apply(lambda x: 'First in Countries/Geography' if x in ['Countries', 'Geography'] else 'First not in Countries/Geography')\n",
    "df_finished_voyage['end_category_label'] = df_finished_voyage['end_category'].apply(lambda x: 'Target in Countries/Geography' if x in ['Countries', 'Geography'] else 'Target not in Countries/Geography')\n",
    "df_finished_voyage['voyage_label'] = df_finished_voyage['voyage'].apply(lambda x: 'Voyage' if x else 'Non-Voyage')\n",
    "\n",
    "# Count occurrences for each flow from start -> voyage -> end\n",
    "flows = df_finished_voyage.groupby(['start_category_label', 'voyage_label', 'end_category_label']).size().reset_index(name='count')\n",
    "\n",
    "# Define nodes for the Sankey diagram\n",
    "labels = ['First in Countries/Geography', 'First not in Countries/Geography',\n",
    "          'Voyage', 'Non-Voyage',\n",
    "          'Target in Countries/Geography', 'Target not in Countries/Geography']\n",
    "\n",
    "# Create mappings for source and target node indices\n",
    "label_map = {label: i for i, label in enumerate(labels)}\n",
    "\n",
    "# Map flows to Sankey source, target, and value arrays\n",
    "sources = []\n",
    "targets = []\n",
    "values = []\n",
    "\n",
    "for _, row in flows.iterrows():\n",
    "    # Add start -> voyage\n",
    "    sources.append(label_map[row['start_category_label']])\n",
    "    targets.append(label_map[row['voyage_label']])\n",
    "    values.append(row['count'])\n",
    "\n",
    "    # Add voyage -> end\n",
    "    sources.append(label_map[row['voyage_label']])\n",
    "    targets.append(label_map[row['end_category_label']])\n",
    "    values.append(row['count'])\n",
    "\n",
    "\n",
    "node_colors = [\n",
    "    \"rgba(0, 128, 128, 0.6)\",  \"rgba(244,109,67,0.8)\",   \n",
    "    \"rgba(0, 128, 128, 0.6)\",  \"rgba(244,109,67,0.8)\",   \n",
    "    \"rgba(0, 128, 128, 0.6)\",  \"rgba(244,109,67,0.8)\"\n",
    "    ]\n",
    "\n",
    "link_colors = [\n",
    "    \"rgba(146,197,222,0.6)\",  \"rgba(244,109,67,0.6)\",   \n",
    "    \"rgba(146,197,222,0.6)\",  \"rgba(244,109,67,0.6)\",   \n",
    "    \"rgba(146,197,222,0.6)\",  \"rgba(244,109,67,0.6)\"\n",
    "    ]\n",
    "\n",
    "# Create the Sankey plot\n",
    "fig = go.Figure(data=[go.Sankey(\n",
    "    node=dict(pad=15, thickness=20, line=dict(color=\"white\", width=0.1), label=labels, color=node_colors),\n",
    "    link=dict(source=sources, target=targets, value=values)\n",
    ")])\n",
    "\n",
    "#######WHERE DOES THIS GO ????\n",
    "fig.update_layout(\n",
    "    title_text=\"Path classification as Voyage or not\",\n",
    "    font_size=10,\n",
    "    title_font_size=14,\n",
    "    title_x=0.5,\n",
    "    plot_bgcolor=\"white\"\n",
    ")\n",
    "\n",
    "fig.show()\n"
   ]
  },
  {
   "cell_type": "markdown",
   "metadata": {},
   "source": [
    "# 6. Analyse voyages\n",
    "### ➜ This is our milestone P3!\n"
   ]
  },
  {
   "cell_type": "code",
   "execution_count": null,
   "metadata": {},
   "outputs": [],
   "source": [
    "shortest_path_matrix = read_shortest_path_matrix()"
   ]
  },
  {
   "cell_type": "code",
   "execution_count": null,
   "metadata": {},
   "outputs": [],
   "source": [
    "# Total number of article pairs\n",
    "total_pairs = shortest_path_matrix.size\n",
    "\n",
    "# Number of reachable pairs (distance from 1 to 9)\n",
    "# Exclude self-pairs where distance is 0\n",
    "# Unreachable pairs are represented by -1\n",
    "\n",
    "# Create a mask for self-pairs (distance == 0)\n",
    "self_pairs_mask = (shortest_path_matrix == 0)\n",
    "\n",
    "# Create a mask for reachable pairs (distance between 1 and 9)\n",
    "reachable_mask = (shortest_path_matrix >= 1) & (shortest_path_matrix <= 9)\n",
    "\n",
    "\n",
    "reachable_pairs = np.count_nonzero(reachable_mask)\n",
    "unreachable_pairs = np.count_nonzero(shortest_path_matrix == -1)\n",
    "\n",
    "# Sparsity percentage: proportion of unreachable pairs\n",
    "sparsity_percentage = ((unreachable_pairs + len(self_pairs_mask) ) / total_pairs) * 100\n",
    "\n",
    "print(f\"Total pairs: {total_pairs}\")\n",
    "print(f\"Reachable pairs: {reachable_pairs}\")\n",
    "print(f\"Unreachable pairs: {unreachable_pairs}\")\n",
    "print(f\"Sparsity percentage: {sparsity_percentage:.2f}%\")\n",
    "\n",
    "# Total number of article pairs\n",
    "total_pairs = shortest_path_matrix.size\n",
    "\n",
    "# Number of reachable pairs (distance from 1 to 9)\n",
    "# Exclude self-pairs where distance is 0\n",
    "# Unreachable pairs are represented by -1\n",
    "\n",
    "# Create a mask for self-pairs (distance == 0)\n",
    "self_pairs_mask = (shortest_path_matrix == 0)\n",
    "\n",
    "# Create a mask for reachable pairs (distance between 1 and 9)\n",
    "reachable_mask = (shortest_path_matrix >= 1) & (shortest_path_matrix <= 9)\n",
    "\n",
    "\n",
    "reachable_pairs = np.count_nonzero(reachable_mask)\n",
    "unreachable_pairs = np.count_nonzero(shortest_path_matrix == -1)\n",
    "\n",
    "# Sparsity percentage: proportion of unreachable pairs\n",
    "sparsity_percentage = ((unreachable_pairs + len(self_pairs_mask) ) / total_pairs) * 100\n",
    "\n",
    "print(f\"Total pairs: {total_pairs}\")\n",
    "print(f\"Reachable pairs: {reachable_pairs}\")\n",
    "print(f\"Unreachable pairs: {unreachable_pairs}\")\n",
    "print(f\"Sparsity percentage: {sparsity_percentage:.2f}%\")\n",
    "\n",
    "# Create a binary matrix where 1 represents a reachable path and 0 represents an unreachable path\n",
    "sparsity_matrix = np.where(shortest_path_matrix == -1, 0, 1)\n",
    "\n",
    "plt.figure(figsize=(10, 8))\n",
    "plt.imshow(sparsity_matrix, cmap='Greys', interpolation='nearest')\n",
    "plt.title('Sparsity Pattern in Shortest Path Matrix')\n",
    "plt.xlabel('Target Article')\n",
    "plt.ylabel('Source Article')\n",
    "plt.colorbar(label='Reachability (1=Reachable, 0=Unreachable)')\n",
    "plt.show()"
   ]
  },
  {
   "cell_type": "code",
   "execution_count": null,
   "metadata": {},
   "outputs": [],
   "source": [
    "plt.figure(figsize=(10, 6))\n",
    "plt.hist(shortest_path_matrix.values.flatten(), bins=np.arange(-1,11,1) - 0.5 , color='blue', alpha=0.7, edgecolor='black')\n",
    "plt.xlabel('Shortest Path Distance')\n",
    "plt.ylabel('Frequency')\n",
    "plt.title('Distribution of Shortest Path Distances')\n",
    "plt.xticks(np.arange(-1,10,1))\n",
    "plt.show()"
   ]
  },
  {
   "cell_type": "code",
   "execution_count": null,
   "metadata": {},
   "outputs": [],
   "source": []
  }
 ],
 "metadata": {
  "kernelspec": {
   "display_name": "ada",
   "language": "python",
   "name": "python3"
  },
  "language_info": {
   "codemirror_mode": {
    "name": "ipython",
    "version": 3
   },
   "file_extension": ".py",
   "mimetype": "text/x-python",
   "name": "python",
   "nbconvert_exporter": "python",
   "pygments_lexer": "ipython3",
   "version": "3.11.9"
  }
 },
 "nbformat": 4,
 "nbformat_minor": 2
}<|MERGE_RESOLUTION|>--- conflicted
+++ resolved
@@ -641,8 +641,6 @@
    ]
   },
   {
-<<<<<<< HEAD
-=======
    "cell_type": "markdown",
    "metadata": {},
    "source": [
@@ -659,7 +657,6 @@
    ]
   },
   {
->>>>>>> 04e5fba6
    "cell_type": "code",
    "execution_count": null,
    "metadata": {},
