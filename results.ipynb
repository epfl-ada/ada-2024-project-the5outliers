--- conflicted
+++ resolved
@@ -19,11 +19,7 @@
   },
   {
    "cell_type": "code",
-<<<<<<< HEAD
    "execution_count": 48,
-=======
-   "execution_count": 546,
->>>>>>> b001e7cc
    "metadata": {},
    "outputs": [],
    "source": [
