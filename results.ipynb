{
 "cells": [
  {
   "cell_type": "markdown",
   "metadata": {},
   "source": [
    "<h1>The5Outliers - <span style=\"background: linear-gradient(to right, #3458d6, #34d634); -webkit-background-clip: text; color: transparent;\">Wikispeedia Voyages</span>: why so many players pass through World regions to reach their target</h1>"
   ]
  },
  {
   "cell_type": "code",
   "execution_count": null,
   "metadata": {},
   "outputs": [],
   "source": [
    "%load_ext autoreload\n",
    "%autoreload 2"
   ]
  },
  {
   "cell_type": "code",
   "execution_count": null,
   "metadata": {},
   "outputs": [],
   "source": [
    "import seaborn as sn\n",
    "import matplotlib.pyplot as plt\n",
    "from scipy.stats import kurtosis\n",
    "import plotly.graph_objects as go\n",
    "\n",
    "import config\n",
    "from src.utils.HTMLParser import HTMLParser\n",
    "from src.data.data_loader import *\n",
    "from src.utils.helpers import *\n",
    "from src.models.networks import *\n",
    "from src.models.similarity_matrices import *\n",
    "\n",
    "parser = HTMLParser()\n",
    "parser.load_pickle()"
   ]
  },
  {
   "cell_type": "code",
   "execution_count": null,
   "metadata": {},
   "outputs": [],
   "source": [
    "# Delete for final version?\n",
    "# Compute and save all embending, similarity matrices and parsed articles\n",
    "#compute_save_all()"
   ]
  },
  {
   "cell_type": "markdown",
   "metadata": {},
   "source": [
    "# 0. Data preprocessing and loading"
   ]
  },
  {
   "cell_type": "markdown",
   "metadata": {},
   "source": [
    "We use the `read_all()` function to load, clean, and enhance the data with useful features for analysis. It combines multiple data sources, performs preprocessing, and computes additional features for articles and user paths.\n",
    "\n",
    "## Preprocessed Dataframes:\n",
    "\n",
    "- `df_article_names`: Valid article names, that is without special characters and discardig any invalid articles (e.g. non-Wikispeedia articles or with missing categories).\n",
    "- `df_html_stats`: Gathers wikispedia page statistics like number of links, link density, and structural information from the HTML version of each article.\n",
    "- `df_categories`: Article categories and sub categories.\n",
    "- `df_links`: Links inward and outward between articles.\n",
    "- `df_shortest_path_length`: Matrix of shortest paths lengths possible between two articles.\n",
    "- `df_unfinished` and `df_finished`: Cleaned paths with computed features.\n",
    "- `df_sm` and `df_scat`: Matrices for semantic and category similarity.\n",
    "- `df_article`: Dataframe with article-level features."
   ]
  },
  {
   "cell_type": "code",
   "execution_count": null,
   "metadata": {},
   "outputs": [],
   "source": [
    "# Load and preprocess the data\n",
    "df_article_names, df_html_stats, df_categories, df_links, df_shortest_path, df_unfinished, df_finished, df_sm, df_scat, df_article = read_all()"
   ]
  },
  {
   "cell_type": "markdown",
   "metadata": {},
   "source": [
    "## Key Modifications\n",
    "\n",
    "### 1. Categories:\n",
    "Each category is organized into multiple sub-levels, with a hierarchical depth of up to 3 levels. We observe that some articles are associated with multiple categories, highlighting overlaps and shared connections within the dataset. For our analysis we need to have only one category corresponding to each article, thus we choose to keep the most specific one.\n",
    "\n",
    "Attributing the **first level category** based on the one **with fewer total articles** helps prioritize specialization over generality. \n",
    "\n",
    "Categories with fewer total articles are typically more specific, while those with higher counts cover broader topics. By focusing on the category with fewer articles, we ensure the article’s primary focus is on a unique or specialized perspective, providing a clearer thematic assignment. This method promotes a balanced classification system, ensuring articles are categorized accurately without being overshadowed by more general categories.\n",
    "\n",
    "- For example, a category like **\"Science\"** may encompass a wide range of topics, while **\"IT\"** might be more specialized.\n",
    "\n",
    "### 2. Article Features:\n",
    "- **In-Degree**: of an article corresponds to the number of links on other pages targetting an article \n",
    "    - Some articles have no articles leading to it.\n",
    "- **Out-Degree**: of an article corresponds to the number of links towards other pages on this article\n",
    "    - Some articles lead to no other articles.\n",
    "- **HTML Stats**: Structural details like the number of links per article.\n",
    "    - Links do not consider duplicates inside the page (each link is considered to appear once) but this is relaxed with the HTML parsing.\n",
    "- **Categories**: Assigns the most specific category to each article.\n",
    "\n",
    "### 3. Path Features:\n",
    "Metrics computed for user navigation paths:\n",
    "\n",
    "- **Path Length**: Number of articles in a user's path.\n",
    "- **Back-Clicks**: How many times users revisit previous articles.\n",
    "- **Cosine Similarity**: Semantic similarity between source and target articles.\n",
    "- **Shortest Path**: Length of the shortest path possible between the source and target articles.\n",
    "- **Category Similarity**: Category similarity between the categories of the source and target articles."
   ]
  },
  {
   "cell_type": "markdown",
   "metadata": {},
   "source": [
    "## 1 Find Voyages\n",
    "\n",
    "The goal of our research is to explore the role and significance of World Regions in user behavior while playing Wikispeedia. To achieve this, we first extract articles corresponding to *World Regions*.  \n",
    "Fortunately, articles are categorized, so we gather those under *'Countries'* and relevant subcategories of *'Geography'* such as *'Geography of Asia'*. These articles are grouped into a new category called *'World Regions'*, while remaining *'Geography'* articles are keeping the same category."
   ]
  },
  {
   "cell_type": "code",
   "execution_count": null,
   "metadata": {},
   "outputs": [],
   "source": [
    "world_regions_categories = ['Geography of Great Britain', 'Geography of Asia', 'Geography of Oceania Australasia', 'North American Geography', 'European Geography', 'African Geography', 'Central and South American Geography', 'Antarctica', 'Geography of the Middle East', 'African Countries', 'Countries']\n",
    "df_categories = assign_world_region_categories(df_categories, world_regions_categories)"
   ]
  },
  {
   "cell_type": "code",
   "execution_count": null,
   "metadata": {},
   "outputs": [],
   "source": [
    "labels_filtered, parents_filtered, values_filtered, ids_filtered = create_treemap_data(df_categories)\n",
    "fig = go.Figure(go.Treemap(\n",
    "    labels=labels_filtered,\n",
    "    parents=parents_filtered,\n",
    "    values=values_filtered,\n",
    "    ids=ids_filtered,\n",
    "    textfont=dict(size=18),\n",
    "))\n",
    "\n",
    "fig.update_layout(margin=dict(t=50, l=10, r=10, b=5), title=\"Category Distribution in Articles (Only the most specific category is shown for each article)\")\n",
    "fig.show()"
   ]
  },
  {
   "cell_type": "code",
   "execution_count": null,
   "metadata": {},
   "outputs": [],
   "source": [
    "print(f'We have {df_categories[\"level_1\"].unique().size} distinct first level categories.')"
   ]
  },
  {
   "cell_type": "markdown",
   "metadata": {},
   "source": [
    "### Sort games into voyage or not-voyage & assign the new category *'World Regions'*"
   ]
  },
  {
   "cell_type": "markdown",
   "metadata": {},
   "source": [
    "A <span style=\"background: linear-gradient(to right, #3458d6, #34d634); -webkit-background-clip: text; color: transparent;\">Wikispeedia Voyage</span> is defined as a path game where neither the source nor the target is in **World Regions**, but the path includes at least one article from this category."
   ]
  },
  {
   "cell_type": "code",
   "execution_count": null,
   "metadata": {},
   "outputs": [],
   "source": [
    "# Sort paths into voyage and non-voyage\n",
    "df_finished = game_voyage_sorting(df_finished, df_categories)\n",
    "df_unfinished = game_voyage_sorting(df_unfinished, df_categories)\n",
    "\n",
    "# Assign the categories \"World Regions\" to the concerned articles\n",
    "category_map = dict(zip(df_categories[\"article\"], df_categories[\"level_1\"]))\n",
    "df_article[\"category\"] = df_article[\"article\"].map(category_map)"
   ]
  },
  {
   "cell_type": "code",
   "execution_count": null,
   "metadata": {},
   "outputs": [],
   "source": [
    "# Sort paths into voyage and non-voyage\n",
    "df_finished = game_voyage_sorting(df_finished, df_categories)\n",
    "df_unfinished = game_voyage_sorting(df_unfinished, df_categories)\n",
    "\n",
    "# Count the voyages \n",
    "voyage_count = (df_finished['Wikispeedia_Voyage'] == 1).sum() + (df_unfinished['Wikispeedia_Voyage'] == 1).sum()\n",
    "non_voyage_count = (df_finished['Wikispeedia_Voyage'] == 0).sum() + (df_unfinished['Wikispeedia_Voyage'] == 0).sum()\n",
    "\n",
    "print('Out of the ', len(df_finished)+len(df_unfinished), ' finished and unfinished games : ')\n",
    "print('  - ', voyage_count, ' are voyages')\n",
    "print('  - ', non_voyage_count, ' are not')"
   ]
  },
  {
   "cell_type": "markdown",
   "metadata": {},
   "source": [
    "We immediately see that <span style=\"background: linear-gradient(to right, #3458d6, #34d634); -webkit-background-clip: text; color: transparent;\">Wikispeedia Voyage</span> are very commun since they are approximately one third of the paths."
   ]
  },
  {
   "cell_type": "code",
   "execution_count": null,
   "metadata": {},
   "outputs": [],
   "source": [
    "#concatenate all games in a dataframe and plot the sankey diagram \n",
    "df_merged = pd.concat([df_finished, df_unfinished], ignore_index=True, sort=False)\n",
    "sankey_fig = plot_sankey_voyage(df_merged)"
   ]
  },
  {
   "cell_type": "code",
   "execution_count": null,
   "metadata": {},
   "outputs": [],
   "source": [
    "sankey_fig.write_html('figures/sankey.html',include_plotlyjs=False)"
   ]
  },
  {
   "cell_type": "code",
   "execution_count": null,
   "metadata": {},
   "outputs": [],
   "source": [
    "import plotly.io \n",
    "\n",
    "plotly.io.to_html(sankey_fig, include_plotlyjs=False)"
   ]
  },
  {
   "cell_type": "markdown",
   "metadata": {},
   "source": [
    "# 3. Core results"
   ]
  },
  {
   "cell_type": "markdown",
   "metadata": {},
   "source": [
    "## 3.1. Article features"
   ]
  },
  {
   "cell_type": "markdown",
   "metadata": {},
   "source": [
    "### 3.1.a. Distributions of words, links, and categories in articles"
   ]
  },
  {
   "cell_type": "code",
   "execution_count": null,
   "metadata": {},
   "outputs": [],
   "source": [
    "#TODO: big big plot voyage/non-voyage\n",
    "\n",
    "metrics = [\n",
    "    (\"total_words\", \"Number of Words in Article\"),\n",
    "    (\"abstract_words\", \"Number of Words in Article Abstract\"),\n",
    "    (\"link_density\", \"Links Density in Article\"),\n",
    "    (\"abstract_link_density\", \"Links Density in Article Abstract\"),\n",
    "    (\"num_sections\", \"Number of Sections in Article\"),\n",
    "    (\"num_subsections\", \"Number of Sub- Sections in Article\")\n",
    "]\n",
    "\n",
    "fig, ax = plt.subplots(2, 3, figsize=(15, 5))\n",
    "\n",
    "# Loop through metrics to create histograms\n",
    "for i, (metric, title) in enumerate(metrics):\n",
    "    row, col = divmod(i, 3)\n",
    "    sn.histplot(df_article, x=metric, bins=30, kde=True, ax=ax[row, col])\n",
    "    ax[row, col].set_title(title)\n",
    "    if col == 1 or col == 2:\n",
    "        ax[row, col].set_ylabel('')\n",
    "\n",
    "plt.tight_layout()\n",
    "plt.suptitle(\"Distribution of Article Metrics\", y=1.05, fontsize=16)\n",
    "plt.show()"
   ]
  },
  {
   "cell_type": "markdown",
   "metadata": {},
   "source": [
    "Results : The data is right-skewed for most of metrics, indicating that while most articles adhere to certain standards of complexity and length, a small subset stands out as particularly detailed or interconnected."
   ]
  },
  {
   "cell_type": "markdown",
   "metadata": {},
   "source": [
    "### 3.1.b Articles Complexity"
   ]
  },
  {
   "cell_type": "markdown",
   "metadata": {},
   "source": [
    "Which categories feature the most complex articles? To answer this question, let’s identify the most complex articles and the categories they belong to. We define complexity based on factors such as the number of words, links, and sections within each article."
   ]
  },
  {
   "cell_type": "code",
   "execution_count": null,
   "metadata": {},
   "outputs": [],
   "source": [
    "df_article"
   ]
  },
  {
   "cell_type": "code",
   "execution_count": null,
   "metadata": {},
   "outputs": [],
   "source": [
    "#add count of start and target in df_articles\n",
    "count_start_and_target_per_articles(df_finished, df_unfinished, df_article)\n",
    "\n",
    "#plot \n",
    "plot_proportion_category_start_stop_pies(\n",
    "    df_article=df_article,\n",
    "    palette=config.PALETTE_CATEGORY_DICT_COLORS,\n",
    "    abbreviations=config.CATEGORY_ABBREVIATIONS,\n",
    "    threshold=2.3\n",
    ")"
   ]
  },
  {
   "cell_type": "markdown",
   "metadata": {},
   "source": [
    "\"Science\" and \"World Regions\" categories are the most prevalent categories in both start and end articles, indicating their significant representation."
   ]
  },
  {
   "cell_type": "code",
   "execution_count": null,
   "metadata": {},
   "outputs": [],
   "source": [
    "metrics = [\n",
    "    \"total_words\", \"link_density\", \"num_sections\",\n",
    "    \"abstract_words\", \"abstract_link_density\", \"num_subsections\"\n",
    "]\n",
    "\n",
    "plot_metrics_by_category(df_article, metrics, config.PALETTE_CATEGORY_DICT_COLORS, config.CATEGORY_ABBREVIATIONS)\n",
    "#TODO : add abreviations on x axis anf in legend "
   ]
  },
  {
   "cell_type": "code",
   "execution_count": null,
   "metadata": {},
   "outputs": [],
   "source": [
    "plot_proportions_of_in_and_out_degree_in_categories(\n",
    "    df=df_article,\n",
    "    palette=config.PALETTE_CATEGORY_DICT_COLORS,\n",
    "    abbreviations=config.CATEGORY_ABBREVIATIONS\n",
    ")"
   ]
  },
  {
   "cell_type": "markdown",
   "metadata": {},
   "source": [
    "World Regions articles are highly represented in the network, being the category with the highest number of incoming and outgoing links."
   ]
  },
  {
   "cell_type": "markdown",
   "metadata": {},
   "source": [
    "Results : The category \"World Regions\" stands out as a particularly complex topic, characterized by articles with the highest link density and the greatest number of category levels."
   ]
  },
  {
   "cell_type": "markdown",
   "metadata": {},
   "source": [
    "### 3.1.c Articles Popularity and Connectivity"
   ]
  },
  {
   "cell_type": "markdown",
   "metadata": {},
   "source": [
    "Is there a correlation between the number of links in an article and the frequency with which people interact with it in the game? Does this depend more on the in-degree or out-degree of the links? And is there a significant difference between the in-degree and out-degree of links? We will compare and investigate these factors to understand their impact on article interaction."
   ]
  },
  {
   "cell_type": "code",
   "execution_count": null,
   "metadata": {},
   "outputs": [],
   "source": [
    "#TODO. comment + lists of countries in other categories\n",
    "plot_article_popularity_link_density(df_article, df_finished, config.PALETTE_CATEGORY_DICT_COLORS, config.CATEGORY_ABBREVIATIONS, df_categories)"
   ]
  },
  {
   "cell_type": "markdown",
   "metadata": {},
   "source": [
    "Results : We observe a significant overlap between the most visited articles and those with the highest degree. Additionally, the \"Countries\" category is prominently represented."
   ]
  },
  {
   "cell_type": "markdown",
   "metadata": {},
   "source": [
    "## 3.2. Analyse user behaviour"
   ]
  },
  {
   "cell_type": "markdown",
   "metadata": {},
   "source": [
    "Let's look for patterns in user behaviour and try to understand how we could measure whether a game was difficult or not. Many different metrics can be considered, for instance:\n",
    "- Game duration\n",
    "- Game path length\n",
    "- Difficulty rating given for finished paths\n",
    "- Number of back-clicks needed\n",
    "- Whether a game was finished or not\n",
    "- For unfinished games, how the game was abandoned\n",
    "\n",
    "A combination of these parameters can help finding in which games users struggled. This will then allow to assess whether players struggle less in <span style=\"background: linear-gradient(to right, #3458d6, #34d634); -webkit-background-clip: text; color: transparent;\">Wikispeedia Voyages</span> than in other paths.\n",
    "\n",
    "Let's first have a look of how the difficulty measures are distributed amongst each other for finished paths."
   ]
  },
  {
   "cell_type": "markdown",
   "metadata": {},
   "source": [
    "### 3.2.a Path duration"
   ]
  },
  {
   "cell_type": "code",
   "execution_count": null,
   "metadata": {},
   "outputs": [],
   "source": [
    "#TODO: keep code but not plot, not link to story\n",
    "\n",
    "# Find medians and kurtosis for both finished and unfinished\n",
    "median_finished = df_finished['durationInSec'].median()\n",
    "kurtosis_finished = kurtosis(df_finished['durationInSec'])\n",
    "median_unfinished = df_unfinished.groupby('type')['durationInSec'].median()\n",
    "kurtosis_unfinished = df_unfinished.groupby('type')['durationInSec'].apply(kurtosis)\n",
    "\n",
    "print(f\"The median duration of finished paths is {median_finished:.0f} seconds\")\n",
    "print(f\"The median duration of all unfinished paths is {df_unfinished['durationInSec'].median():.0f} seconds, among which :\")\n",
    "print(f\"  - The median duration of restart paths is {median_unfinished['restart']:.0f} seconds\")\n",
    "print(f\"  - The median duration of timeout paths is {median_unfinished['timeout']:.0f} seconds\")\n",
    "\n",
    "print(f\"Kurtosis of finished game durations: {kurtosis_finished:.2f}\")\n",
    "print(f\"Kurtosis of restart game durations: {kurtosis_unfinished['restart']:.2f}\")\n",
    "print(f\"Kurtosis of timeout game durations: {kurtosis_unfinished['timeout']:.2f}\")\n",
    "\n",
    "# Plotting histograms\n",
    "plt.figure(figsize=(12, 4))\n",
    "\n",
    "# Unfinished games\n",
    "ax1 = plt.subplot(121)\n",
    "sn.histplot(df_unfinished, x='durationInSec', hue='type', bins=100)\n",
    "plt.yscale('log')\n",
    "plt.xlabel('Duration in seconds')\n",
    "plt.title('Histogram of game duration for unfinished games')\n",
    "\n",
    "# Finished games\n",
    "plt.subplot(122, sharey=ax1)\n",
    "sn.histplot(df_finished, x='durationInSec', bins=100, alpha=0.5, color='y')\n",
    "plt.yscale('log')\n",
    "plt.xlabel('Duration in seconds')\n",
    "plt.title('Histogram of game duration for finished games')\n",
    "plt.show()"
   ]
  },
  {
   "cell_type": "markdown",
   "metadata": {},
   "source": [
    "Time-out paths are games where the player stopped playing for more that 30 minutes. If we set those aside, and look at the duration of paths where the players decided to restart a new game, the mediam duration of games is 114 seconds, approximately the same as finished path duration of 107 seconds.\n",
    "\n",
    "The kurtosis in finished games is much higher than in unfinished restart games (3973 vs 45), meaning that finished games are more heavy tailed. We can in fact see very little players restart after 3000 seconds, whereas many finished games go beyond 6000. "
   ]
  },
  {
   "cell_type": "markdown",
   "metadata": {},
   "source": [
    "### 3.2.b Path duration and path length vs. user rating\n",
    "\n",
    "Let's first look at path duration distribution over different user rating. We found similar results for finished and unfinished paths, so let's have a look at **finished ones** for example."
   ]
  },
  {
   "cell_type": "code",
   "execution_count": null,
   "metadata": {},
   "outputs": [],
   "source": [
    "# change metric to 'path_length' for path length \n",
    "metric = 'durationInSec'\n",
    "\n",
    "df_finished_strNaN = df_finished.copy()\n",
    "df_finished_strNaN['rating'] = df_finished_strNaN['rating'].fillna('NaN')\n",
    "\n",
    "plt.figure(figsize=(10, 6))\n",
    "blues_palette = sn.color_palette(\"Blues\", n_colors=6)\n",
    "\n",
    "means, stds = [], []\n",
    "ax1 = plt.subplot(231)\n",
    "sn.histplot(df_finished[df_finished_strNaN['rating']=='NaN'], x=metric, bins=50, log_scale=True, color=blues_palette[0]) \n",
    "mean = df_finished[df_finished_strNaN['rating']=='NaN'][metric].mean()\n",
    "plt.axvline(mean, color='red', label=f'Mean: {mean:.2f}', linestyle='--')\n",
    "plt.yscale('log')\n",
    "plt.xlabel('Duration in seconds')\n",
    "plt.title('NaN')\n",
    "plt.legend()\n",
    "\n",
    "for i in range(1, 6):\n",
    "    plt.subplot(231+i, sharex = ax1, sharey=ax1)\n",
    "    sn.histplot(df_finished[df_finished_strNaN['rating']==i], x=metric, bins=50, log_scale=True, color=blues_palette[i])\n",
    "    mean = df_finished[df_finished_strNaN['rating']==i][metric].mean()\n",
    "    plt.axvline(mean, color=\"red\", label=f'Mean: {mean:.2f}', linestyle='--')\n",
    "    plt.yscale('log')\n",
    "    plt.title(i)\n",
    "    plt.xlabel('Duration in seconds')\n",
    "    plt.legend()\n",
    "\n",
    "plt.tight_layout()\n",
    "plt.suptitle('Path duration by rating of the finished paths', y=1.04)\n",
    "plt.show()"
   ]
  },
  {
   "cell_type": "markdown",
   "metadata": {},
   "source": [
    "The distributions of the path duration by rating are nice log-normal distributions! This means we can use the mean (location) and standard deviation (scale) to characterise them. Indeed, except for NaN, there is a steady increase of the path duration mean when rating goes up."
   ]
  },
  {
   "cell_type": "markdown",
   "metadata": {},
   "source": [
    "Let's now look at whether path duration is correlated with path length:"
   ]
  },
  {
   "cell_type": "code",
   "execution_count": null,
   "metadata": {},
   "outputs": [],
   "source": [
    "df_path_stats_duration = pd.DataFrame()\n",
    "df_path_stats_duration['mean'] = df_finished.groupby('rating', dropna=False)['durationInSec'].mean()\n",
    "df_path_stats_duration['std'] = df_finished.groupby('rating', dropna=False)['durationInSec'].std()\n",
    "df_path_stats_duration['sem'] = df_finished.groupby('rating', dropna=False)['durationInSec'].sem()\n",
    "\n",
    "df_path_stats_length = pd.DataFrame()\n",
    "df_path_stats_length['mean'] = df_finished.groupby('rating', dropna=False)['path_length'].mean()\n",
    "df_path_stats_length['std'] = df_finished.groupby('rating', dropna=False)['path_length'].std()\n",
    "df_path_stats_length['sem'] = df_finished.groupby('rating', dropna=False)['path_length'].sem()\n",
    "\n",
    "df_path_stats = pd.concat([df_path_stats_duration, df_path_stats_length], axis=1, keys=['duration', 'length'])\n",
    "\n",
    "df_path_stats"
   ]
  },
  {
   "cell_type": "code",
   "execution_count": null,
   "metadata": {},
   "outputs": [],
   "source": [
    "order = ['NaN', '1.0', '2.0', '3.0', '4.0', '5.0']\n",
    "\n",
    "plt.figure(figsize=(10, 4))\n",
    "plt.subplot(121)\n",
    "sn.barplot(df_finished_strNaN, x='rating', y='durationInSec', order=order, errorbar=('ci', 95), color='#0b3880')\n",
    "plt.xlabel('Rating')\n",
    "plt.ylabel('Duration in seconds')\n",
    "plt.subplot(122)\n",
    "sn.barplot(df_finished_strNaN, x='rating', y='path_length', order=order, errorbar=('ci', 95), color='#0b3880')\n",
    "plt.suptitle('Duration and Path Length by Rating of the Finished Paths')\n",
    "plt.xlabel('Rating')\n",
    "plt.ylabel('Path Length')\n",
    "plt.show()"
   ]
  },
  {
   "cell_type": "markdown",
   "metadata": {},
   "source": [
    "There is a clear correlation between how long players took or how many clicks they made with the experienced difficulty rating. This means we can easily combine the two into a difficulty measure as they agree with each other on what players considered difficult. \n",
    "\n",
    "Let's now loow at back-clicks: could it indicate whether players had a hard time?"
   ]
  },
  {
   "cell_type": "markdown",
   "metadata": {},
   "source": [
    "### 3.2.c Back-clicks\n",
    "The number of back-clicks made in a game may indicate players getting stuck.\n",
    "Lets investigate how this metric is related with player ratings, and if they are more prominent in certain categories:"
   ]
  },
  {
   "cell_type": "code",
<<<<<<< HEAD
=======
   "execution_count": null,
   "metadata": {},
   "outputs": [],
   "source": [
    "paths_finished = extract_category_path(df_finished, df_categories)\n",
    "paths_finished = backtrack(paths_finished)"
   ]
  },
  {
   "cell_type": "code",
>>>>>>> 50a0d5eb
   "execution_count": null,
   "metadata": {},
   "outputs": [],
   "source": [
    "# Define color palette with NaN explicitly included\n",
    "blues_palette = sn.color_palette(\"Blues\", n_colors=6)\n",
    "rating_order_plot1 = ['1.0', '2.0', '3.0', '4.0', '5.0', 'NaN']  # For Plot 1\n",
    "rating_order_plot2 = ['NaN', '1.0', '2.0', '3.0', '4.0', '5.0']  # For Plot 2 (stacked bars)\n",
    "# Map ratings to consistent colors\n",
    "rating_colors = {rating: blues_palette[i] for i, rating in enumerate(rating_order_plot2)}\n",
    "\n",
    "# Function to extract categories where back-clicks occurred using Transition Category Path\n",
    "def extract_back_click_categories(category_path):\n",
    "    back_click_categories = []\n",
    "    for i, category in enumerate(category_path):\n",
    "        if category == '<' and i > 0:  # Detect back-click and ensure valid index\n",
    "            back_click_categories.append(category_path[i - 1])  # Use preceding category\n",
    "    return back_click_categories\n",
    "\n",
    "# Apply the function to identify back-click categories\n",
    "df_finished['back_click_categories'] = df_finished['Transition Category Path'].apply(extract_back_click_categories)\n",
    "\n",
    "# Explode back-click categories for analysis\n",
    "df_back_clicks = df_finished.explode('back_click_categories').dropna(subset=['back_click_categories'])\n",
    "df_back_clicks['rating'] = df_back_clicks['rating'].fillna('NaN')\n",
    "df_back_clicks['rating'] = df_back_clicks['rating'].astype(str)\n",
    "\n",
    "# Count total back-click occurrences grouped by category and rating\n",
    "category_rating_back_click_counts = (df_back_clicks.groupby(['back_click_categories', 'rating']).size().reset_index(name='back_click_count'))\n",
    "\n",
    "# Count total occurrences of each category in Category Path\n",
    "category_total_occurrences = df_finished['Category Path'].explode().value_counts().reset_index()\n",
    "category_total_occurrences.columns = ['Category', 'total_occurrences']\n",
    "\n",
    "# Merge total occurrences into back-click data\n",
    "category_rating_back_click_counts = pd.merge(category_rating_back_click_counts,category_total_occurrences.rename(columns={'Category': 'back_click_categories'}),on='back_click_categories',how='left')\n",
    "\n",
    "# Normalize back-click counts by total occurrences\n",
    "category_rating_back_click_counts['normalized_back_clicks'] = (category_rating_back_click_counts['back_click_count']/ category_rating_back_click_counts['total_occurrences'])\n",
    "# Reorder both columns (ratings) and rows (categories)\n",
    "df_pivot = category_rating_back_click_counts.pivot(index='back_click_categories', columns='rating', values='normalized_back_clicks').fillna(0)\n",
    "df_pivot = df_pivot[rating_order_plot2].loc[df_pivot[rating_order_plot2].sum(axis=1).sort_values(ascending=False).index]\n",
    "\n",
    "fig, ax = plt.subplots(1, 2, figsize=(12, 6), sharey=False)\n",
    "# ---- Plot 1: Back-Clicks per Rating ----\n",
    "back_per_rating = (\n",
    "    df_finished.groupby(\"rating\", dropna=False)\n",
    "    .agg(mean_back_clicks=(\"back_clicks\", \"mean\"), mean_path_length=(\"path_length\", \"mean\"))\n",
    "    .reset_index()\n",
    ")\n",
    "back_per_rating['rating'] = back_per_rating['rating'].fillna('NaN')\n",
    "back_per_rating['normalized_back_clicks'] = back_per_rating[\"mean_back_clicks\"] / back_per_rating[\"mean_path_length\"]\n",
    "\n",
    "# Plot 1 with shared colors\n",
    "sn.barplot(data=back_per_rating,x=\"rating\",hue=\"rating\",y=\"normalized_back_clicks\",palette=[rating_colors[r] for r in rating_order_plot1],ax=ax[0])\n",
    "ax[0].set_title(\"Distribution of Back-Clicks per Rating\")\n",
    "ax[0].set_xlabel(\"Rating\")\n",
    "ax[0].set_ylabel(\"Mean Back-Clicks number\")\n",
    "\n",
    "# ---- Plot 2: Stacked bar plot for back-clicks by category and rating ----\n",
    "bottom = pd.Series([0] * len(df_pivot), index=df_pivot.index)\n",
    "for rating in rating_order_plot2:\n",
    "    ax[1].bar(df_pivot.index,df_pivot[rating],bottom=bottom,label=f'Rating {rating}',color=rating_colors[rating])\n",
    "    bottom += df_pivot[rating]\n",
    "\n",
    "ax[1].set_title(\"Normalized Back-Clicks by Category and Rating\")\n",
    "ax[1].set_xlabel(\"Category\")\n",
    "ax[1].set_ylabel(\"Normalized Back-Clicks\")\n",
    "ax[1].tick_params(axis='x', rotation=90)\n",
    "\n",
    "# ---- Shared Legend ----\n",
    "handles = [plt.Rectangle((0, 0), 1, 1, color=rating_colors[rating]) for rating in rating_order_plot1]\n",
    "ax[0].legend(handles, [f\"{r}\" for r in rating_order_plot1], title=\"Rating\", loc='upper left')\n",
    "plt.tight_layout()\n",
    "plt.show()"
   ]
  },
  {
   "cell_type": "markdown",
   "metadata": {},
   "source": [
    "TO ADAPT A LITTLE WITH NEW PLOT\n",
    "\n",
    "The back-clicks are correlated with the difficulty rating, which is expected as the more difficult a game is, the more likely players are to get stuck and go back.\n",
    "The category with the most back-clicks is \"Art\", and the one with the least is \"Countries\". This is interesting as \"Countries\" is also one of the most visited category, which might indicate that players are more familiar with it and therefore less likely to get stuck.\n",
    "Additionaly, The distribution of rating inside each category seams quite similar."
   ]
  },
  {
   "cell_type": "code",
   "execution_count": null,
   "metadata": {},
   "outputs": [],
   "source": [
    "plot_difficulties_voyage(df_finished, df_unfinished, config.PALETTE_CATEGORY_DICT_COLORS)"
   ]
  },
  {
   "cell_type": "code",
   "execution_count": null,
   "metadata": {},
   "outputs": [],
   "source": [
    "df_finished.groupby([\"Wikispeedia_Voyage\"])[\"back_clicks\"].mean().reset_index()"
   ]
  },
  {
   "cell_type": "markdown",
   "metadata": {},
   "source": [
    "Voyage paths tend to be longer than non-voyage paths, with more back-clicks and a slightly higher rating. However, the percentage of completed games is higher for Voyages compared to Non-Voyages.\n",
    "\n",
    "While World Regions articles are relatively few in number, they are highly prevalent within the network, often serving as key intermediate steps in paths. Although the 'Voyage' paths seem effective, they tend to be slower and less efficient overall. Is the popularity of these articles solely due to this? Could it be that users intentionally choose these articles? Further investigation is needed to explore this."
   ]
  },
  {
   "cell_type": "markdown",
   "metadata": {},
   "source": [
    "## 3.3 Look at articles as a categories types"
   ]
  },
  {
   "cell_type": "markdown",
   "metadata": {},
   "source": [
    "### 3.3.a Categories Distributions\n",
    "! Interactive plots with plotly need the notebook to be run but were replaced with screenshots for convenience. !"
   ]
  },
  {
   "cell_type": "code",
<<<<<<< HEAD
   "execution_count": 23,
=======
   "execution_count": null,
   "metadata": {},
   "outputs": [],
   "source": [
    "#TODO: remove this part since moved at the beginning if ok for you"
   ]
  },
  {
   "cell_type": "code",
   "execution_count": null,
>>>>>>> 50a0d5eb
   "metadata": {},
   "outputs": [],
   "source": [
    "# Needed because in the read_all and for previous visualizations we already selected the most specific categories\n",
    "df_categories_original = read_categories()"
   ]
  },
  {
   "cell_type": "code",
   "execution_count": null,
   "metadata": {},
   "outputs": [],
   "source": [
    "labels, parents, values, ids = create_treemap_data(df_categories_original)\n",
    "fig = go.Figure(go.Treemap(\n",
    "    labels=labels,\n",
    "    parents=parents,\n",
    "    values=values,\n",
    "    ids=ids,\n",
    "    textfont=dict(size=18),\n",
    "))\n",
    "fig.update_layout(margin=dict(t=50, l=10, r=10, b=5), title=\"Category Distribution in Articles Counting Every Category for Each Article\")\n",
    "fig.show()"
   ]
  },
  {
   "cell_type": "markdown",
   "metadata": {},
   "source": [
    "![alt text](./figures/33a.png)"
   ]
  },
  {
   "cell_type": "code",
   "execution_count": null,
   "metadata": {},
   "outputs": [],
   "source": [
    "print(f'We have {df_categories_original[\"level_1\"].unique().size} distinct level 1 categories.')"
   ]
  },
  {
   "cell_type": "markdown",
   "metadata": {},
   "source": [
    "- Each category is organized into multiple sub-levels, with a hierarchical depth of up to 3 levels.\n",
    "\n",
    "- For this analysis, we will focus exclusively on the most superficial level: Level 1.\n",
    "\n",
    "- Additionally, we observe that some articles are associated with multiple categories, highlighting overlaps and shared connections within the dataset."
   ]
  },
  {
   "cell_type": "markdown",
   "metadata": {},
   "source": [
    "#### Articles with Multiples Categories"
   ]
  },
  {
   "cell_type": "markdown",
   "metadata": {},
   "source": [
    "- First we count the numbers of articles with multiples categories:"
   ]
  },
  {
   "cell_type": "code",
   "execution_count": null,
   "metadata": {},
   "outputs": [],
   "source": [
    "# Count the number of articles with multiples categories\n",
    "df_categories_original.groupby(\"article\")[\"article\"].size().value_counts()"
   ]
  },
  {
   "cell_type": "markdown",
   "metadata": {},
   "source": [
    "- But if we constrain it only to different type of level 1 categories, it is reduced to :"
   ]
  },
  {
   "cell_type": "code",
   "execution_count": null,
   "metadata": {},
   "outputs": [],
   "source": [
    "# Count the number of unique level 1 categories per article\n",
    "df_categories_original.groupby(\"article\")[\"level_1\"].nunique().value_counts()"
   ]
  },
  {
   "cell_type": "code",
   "execution_count": null,
   "metadata": {},
   "outputs": [],
   "source": [
    "plot_cooccurrence_cat_matrix(df_categories_original, config.CATEGORY_ABBREVIATIONS)"
   ]
  },
  {
   "cell_type": "markdown",
   "metadata": {},
   "source": [
    "Attributing the **main category** to articles with multiple categories based on the category **with fewer total articles** helps prioritize specialization over generality. \n",
    "\n",
    "Categories with fewer total articles are typically more specific, while those with higher counts cover broader topics. By focusing on the category with fewer articles, we ensure the article’s primary focus is on a unique or specialized perspective, providing a clearer thematic assignment. This method promotes a balanced classification system, ensuring articles are categorized accurately without being overshadowed by more general categories.\n",
    "\n",
    "- For example, a category like **\"Geography\"** may encompass a wide range of topics, while **\"Countries\"** might be more specialized."
   ]
  },
  {
   "cell_type": "code",
<<<<<<< HEAD
   "execution_count": 29,
=======
   "execution_count": null,
>>>>>>> 50a0d5eb
   "metadata": {},
   "outputs": [],
   "source": [
    "##TODO: Info so now here we explain about the most specific categories + the new categories we created: world regions to show it?\n",
    "## Maybe do these exploration better at the beginning of the notebook to explain the categories and the new ones we created?"
   ]
  },
  {
   "cell_type": "code",
   "execution_count": null,
   "metadata": {},
   "outputs": [],
   "source": [
    "#TODO: add subcategories\n",
    "\n",
    "labels_filtered, parents_filtered, values_filtered, ids_filtered = create_treemap_data(df_categories)\n",
    "fig = go.Figure(go.Treemap(\n",
    "    labels=labels_filtered,\n",
    "    parents=parents_filtered,\n",
    "    values=values_filtered,\n",
    "    ids=ids_filtered,\n",
    "    textfont=dict(size=18),\n",
    "))\n",
    "\n",
    "fig.update_layout(margin=dict(t=50, l=10, r=10, b=5), title=\"Category Distribution in Articles (Only the most specific category is shown for each article)\")\n",
    "fig.show()"
   ]
  },
  {
   "cell_type": "markdown",
   "metadata": {},
   "source": [
    "![alt text](./figures/33a1.png)"
   ]
  },
  {
   "cell_type": "markdown",
   "metadata": {},
   "source": [
    "### 3.3.b Transitions between categories"
   ]
  },
  {
   "cell_type": "markdown",
   "metadata": {},
   "source": [
    "We decide to merge the finished and unfinished paths as in this section we will first only analyse how users make moves between categories of articles, independ of their succes on the research."
   ]
  },
  {
   "cell_type": "code",
<<<<<<< HEAD
   "execution_count": 31,
=======
   "execution_count": null,
>>>>>>> 50a0d5eb
   "metadata": {},
   "outputs": [],
   "source": [
    "#TODO: a enlever et remplacer par le graph network"
   ]
  },
  {
   "cell_type": "markdown",
   "metadata": {},
   "source": [
    "While this is not the best way to visualise transitions between categories (this comes a bit later with graphs), it gives some important numerical values as first overview. Certain transitions seem to be more prominent than others, such as transitions from Geography to Countries or clicks to remain in Science. Generally, a lot of paths lead to Countries and Geography. Back-clicks, History and Science also have an overall strong presence. Does this give any real information about transitions users like or is it simply due to how many articles there are for the analysed categories?"
   ]
  },
  {
   "cell_type": "code",
   "execution_count": null,
   "metadata": {},
   "outputs": [],
   "source": [
    "plot_articles_pie_chart(df_categories, config.PALETTE_CATEGORY_DICT, config.CATEGORY_ABBREVIATIONS)"
   ]
  },
  {
   "cell_type": "markdown",
   "metadata": {},
   "source": [
    "Geography is both a category that many articles have and a category with high transitions. This needs to be further analysed to see if users really choose to go through Geography or if they are just more likely to find an article with that category. The same cannot be said for Countries, which is a much smaller category which still has high transition counts!"
   ]
  },
  {
   "cell_type": "markdown",
   "metadata": {},
   "source": [
    "#### Transitions within categories (excluding self-category)\n",
    "\n",
    "Let's remove the transitions in early articles that stay in the same category: if a player wants to leave a category but does not find an adequate link, we will only consider the next different category as next step.\n",
    "\n",
    "For example :\n",
    "- Science -> Science -> Science **becomes** Science\n",
    "- Science -> Science -> Science -> Citizenship -> Design and Technology **becomes** Science -> Citizenship -> Design and Technology"
   ]
  },
  {
   "cell_type": "code",
   "execution_count": null,
   "metadata": {},
   "outputs": [],
   "source": [
    "common_paths_nl = analyze_categories_paths(df_merged, df_categories, omit_loops=True)"
   ]
  },
  {
   "cell_type": "code",
   "execution_count": null,
   "metadata": {},
   "outputs": [],
   "source": [
    "df_position_data = get_position_frequencies(common_paths_nl, max_position=15)\n",
    "plot_position_line(df_position_data, df_article, title=\"Position Frequencies for Finished Paths\")"
   ]
  },
  {
   "cell_type": "markdown",
   "metadata": {},
   "source": [
    "![alt text](./figures/33a3.png)"
   ]
  },
  {
   "cell_type": "markdown",
   "metadata": {},
   "source": [
    "We can see that the categories in the early path positions are very often Countries or Geography. A lot of paths start in Science, but players seem to either leave in the first steps or stay there for the rest of the path. Very few start in Countries, but this category seems to be the most popular one to go to as a second step. For Geography, the trend is less clear but players still rather join the category than leave it in the second step.\n",
    "\n",
    "One last interesting analysis is that back-clicks seem to gain popularity as the paths get longer!"
   ]
  },
  {
   "cell_type": "markdown",
   "metadata": {},
   "source": [
    "### Comparison with optimal paths"
   ]
  },
  {
   "cell_type": "markdown",
   "metadata": {},
   "source": [
    "Let's define the optimal path as the shortest path that can be taken. This assumption is coherent since the goal of the game is to reach the target while keeping the number of clicks as low as possible.\n",
    "\n",
    "We can analyze whether users’ choice of categories aligns with the categories in the optimal path to determine if passing through 'Voyages' is an effective strategy for reaching the target.\n",
    "\n",
    "To achieve this, we first need to compute the optimal path by constructing a directed graph where edges represent connections between articles. Here we take all the shortest possible paths per each combinaton of source-target present in the users' games. "
   ]
  },
  {
   "cell_type": "code",
   "execution_count": null,
   "metadata": {},
   "outputs": [],
   "source": [
    "optimal_paths = find_all_source_target_pairs(df_finished, df_unfinished, df_links)\n",
    "optimal_paths = calculate_optimal_path(df_links, optimal_paths, df_shortest_path)"
   ]
  },
  {
   "cell_type": "markdown",
   "metadata": {},
   "source": [
    "Some combination of source and target have many possible shortest paths!"
   ]
  },
  {
   "cell_type": "code",
   "execution_count": null,
   "metadata": {},
   "outputs": [],
   "source": [
    "# Count the number of shortest paths for each (source, target) combination\n",
    "path_counts = optimal_paths.groupby(['source', 'target']).size().reset_index(name='path_count')\n",
    "path_counts.sort_values(by='path_count')"
   ]
  },
  {
   "cell_type": "code",
   "execution_count": null,
   "metadata": {},
   "outputs": [],
   "source": [
    "opt_paths = analyze_categories_paths(optimal_paths, df_categories, users=False, omit_loops=False)\n",
    "df_position_opt_data = get_position_frequencies(opt_paths, max_position=15)\n",
    "plot_position_line(df_position_opt_data, df_article, title=\"Position Frequencies for Optimal Paths\")"
   ]
  },
  {
   "cell_type": "markdown",
   "metadata": {},
   "source": [
    "Indeed, <span style=\"background: linear-gradient(to right, #3458d6, #34d634); -webkit-background-clip: text; color: transparent;\">Wikispeedia Voyages</span> seem to often be the ideal algorithmic path. This is interesting, but in the future we will need to also compare <i>human</i> best performance with the voyages to draw a conclusion."
   ]
  },
  {
   "cell_type": "code",
   "execution_count": null,
   "metadata": {},
   "outputs": [],
   "source": [
    "# Map the paths artciles to their categories\n",
    "optimal_paths['path_categories'] = optimal_paths['path'].apply(lambda path: map_path_to_categories(path, category_map))\n",
    "\n",
    "# Get users paths mapped to categories\n",
    "users_finished, users_unfinished = users_paths(df_finished, df_unfinished, category_map)\n",
    "# Filter optimal paths to match source-target pairs in users paths\n",
    "optimal_fin, users_finished, optimal_unf, users_unfinished = filter_pairs(optimal_paths, users_finished, users_unfinished)"
   ]
  },
  {
   "cell_type": "markdown",
   "metadata": {},
   "source": [
    "To compare user paths with optimal paths, we calculate the percentage of times each category is visited at each step for both datasets and each source-target association. To examine general trends, we average these percentages across steps for each category. Next, we compute the difference between the optimal and user paths for each source-target association and category.\n",
    "\n",
    "We can average these differences directly across all associations or first group them by source-target category pairs (e.g., source in 'Art' and target in 'Music'), then average within these groups to balance category representation. This analysis applies to both finished and unfinished user paths."
   ]
  },
  {
   "cell_type": "code",
   "execution_count": null,
   "metadata": {},
   "outputs": [],
   "source": [
    "\n",
    "S_T_opt_fin_percentages, S_T_fin_percentages, S_T_opt_unf_percentages, S_T_unf_percentages = calculate_step_percentages(optimal_fin, users_finished, optimal_unf, users_unfinished)\n",
    "\n",
    "# Data processing steps\n",
    "dataframes = [\n",
    "    (S_T_opt_fin_percentages, 'opt'),\n",
    "    (S_T_fin_percentages, 'fin'),\n",
    "    (S_T_opt_unf_percentages, 'opt'),\n",
    "    (S_T_unf_percentages, 'unf')\n",
    "]\n",
    "key_columns = ['source', 'target', 'categories']\n",
    "\n",
    "# Calculate averages and rename columns\n",
    "S_T_opt_fin_avg, S_T_fin_avg, S_T_opt_unf_avg, S_T_unf_avg = calculate_average_percentages(\n",
    "    dataframes,\n",
    "    column_names=['source', 'target', 'categories', 'percentage']\n",
    ")\n",
    "\n",
    "# Merge and calculate differences\n",
    "S_T_diff_fin = merge_and_calculate_difference(S_T_opt_fin_avg, S_T_fin_avg, key_columns, ('percentage_fin', 'percentage_opt'))\n",
    "S_T_diff_unf = merge_and_calculate_difference(S_T_opt_unf_avg, S_T_unf_avg, key_columns, ('percentage_unf', 'percentage_opt'))\n",
    "\n",
    "# Process data for both finished and unfinished paths\n",
    "category_fin_means, category_fin_means_norm = process_category_means(S_T_diff_fin, category_map)\n",
    "category_unf_means, category_unf_means_norm = process_category_means(S_T_diff_unf, category_map)\n"
   ]
  },
  {
   "cell_type": "code",
   "execution_count": null,
   "metadata": {},
   "outputs": [],
   "source": [
    "# Combine datasets for bar plot\n",
    "category_fin_means['path'] = 'finished'\n",
    "category_unf_means['path'] = 'unfinished'\n",
    "concat_means = pd.concat([category_fin_means, category_unf_means])\n",
    "\n",
    "# Plot\n",
    "plt.figure(figsize=(10, 6))\n",
    "sn.barplot(x='categories', y='percentage_diff', hue='path', data=concat_means)\n",
    "plt.xlabel('Categories')\n",
    "plt.ylabel('Average percentage difference')\n",
    "plt.title('Average percentage difference by category')\n",
    "plt.xticks(rotation=75)\n",
    "plt.tight_layout()\n",
    "plt.show()"
   ]
  },
  {
   "cell_type": "code",
   "execution_count": null,
   "metadata": {},
   "outputs": [],
   "source": [
    "#TODO: a mettre ensemble avec les deux autres\n",
    "\n",
    "# Combine datasets for bar plot\n",
    "category_fin_means_norm['path'] = 'finished'\n",
    "category_unf_means_norm['path'] = 'unfinished'\n",
    "concat_means_norm = pd.concat([category_fin_means_norm, category_unf_means_norm])\n",
    "\n",
    "# Plot\n",
    "plt.figure(figsize=(10, 6))\n",
    "sn.barplot(x='categories', y='percentage_diff', hue='path', data=concat_means_norm)\n",
    "plt.xlabel('Categories')\n",
    "plt.ylabel('Average percentage difference')\n",
    "plt.title('Average percentage difference by category - normalized')\n",
    "plt.xticks(rotation=75)\n",
    "plt.tight_layout()\n",
    "plt.show()"
   ]
  },
  {
   "cell_type": "markdown",
   "metadata": {},
   "source": [
    "The plot clearly shows that users pass through 'Voyages' less often than optimal paths suggest. This finding was surprising, as we intuitively expected humans to use more  <span style=\"background: linear-gradient(to right, #3458d6, #34d634); -webkit-background-clip: text; color: transparent;\">Wikispeedia Voyages</span> than necessary. However, the opposite is true. Users might benefit from utsing this category more, likely because, as shown earlier, it is highly interconnected with other categories."
   ]
  },
  {
   "cell_type": "markdown",
   "metadata": {},
   "source": [
    "### Comparison with random path"
   ]
  },
  {
   "cell_type": "code",
   "execution_count": null,
   "metadata": {},
   "outputs": [],
   "source": [
    "#TODO: replace with markov, regrouper par categories comme plot avant"
   ]
  },
  {
   "cell_type": "markdown",
   "metadata": {},
   "source": [
    "### Page structure"
   ]
  },
  {
   "cell_type": "code",
   "execution_count": null,
   "metadata": {},
   "outputs": [],
   "source": [
    "# where are link to a certain category in a page ?\n",
    "link_per_cat = find_category_position_articles(parser, df_categories, config.CATEGORIES_OTHERS)\n",
    "df = pd.DataFrame(link_per_cat)\n",
    "df.describe()"
   ]
  },
  {
   "cell_type": "code",
   "execution_count": null,
   "metadata": {},
   "outputs": [],
   "source": [
    "# Where do people click on an article page ?\n",
    "df_finished_voyage = location_click_on_page(df_finished, parser)\n",
    "df_unfinished_voyage = location_click_on_page(df_unfinished, parser)\n",
    "all_paths = pd.concat([df_finished_voyage, df_unfinished_voyage])"
   ]
  },
  {
   "cell_type": "code",
   "execution_count": null,
   "metadata": {},
   "outputs": [],
   "source": [
    "all_paths[\"category\"] = \"All\"\n",
    "all_paths[\"Legend :\"] = \"Clicked Link Position in Paths\"\n",
    "df_melted = pd.melt(df, var_name='category', value_name='position').dropna()\n",
    "df_melted[\"Legend :\"] = \"Article Link Position in Articles\"\n",
    "df_comparison_path_category = pd.concat([all_paths[[\"category\", \"position\", \"Legend :\"]], df_melted])\n",
    "\n",
    "fig = px.box(df_comparison_path_category, x=\"category\", y=\"position\", color=\"Legend :\", title=\"Position of the clicked link in articles compared to position of each category in articles\")\n",
    "fig.update_xaxes(tickangle=45)\n",
    "\n",
    "fig.update_layout(\n",
    "    autosize=False,\n",
    "    width=1500,\n",
    "    height=500,\n",
    "    boxgroupgap=0.2, # update\n",
    "    boxgap=0)\n",
    "fig.show()"
   ]
  },
  {
   "cell_type": "markdown",
   "metadata": {},
   "source": [
    "### 3.3.c Networks"
   ]
  },
  {
   "cell_type": "markdown",
   "metadata": {},
   "source": [
    "Here, we create a network *(directed graph)* to represent user transitions between different categories of articles.\n",
    "\n",
    "- **Nodes:** Each node represents a group of articles belonging to a specific category, with each article assigned to his main category. \n",
    "- **Edges:** Each edge represents a transition from one article category to another, indicating the flow of user activity.\n",
    "\n",
    "In this visualization, we exclude transitions within the same category (self-loops), as these are already represented in the transition matrix shown earlier (3.3.b). The focus here is on how users navigate between different categories.\n",
    "\n",
    "The node positions are determined using a **force-directed algorithm**:\n",
    "\n",
    "- Nodes repel each other like charged particles, preventing overlaps.\n",
    "- Edges act like springs, pulling connected nodes closer to reflect their relationships.\n",
    "\n",
    "----------\n"
   ]
  },
  {
   "cell_type": "markdown",
   "metadata": {},
   "source": [
    "In the cell below, we recursively replace each back click **(<)** with the article that was visited prior to it. This ensures that we accurately reconstruct the original navigation path and correctly identify the corresponding category for each step."
   ]
  },
  {
   "cell_type": "code",
   "execution_count": null,
   "metadata": {},
   "outputs": [],
   "source": [
    "df_merged_no_backclick = df_merged['path'].apply(replace_back_clicks)\n",
    "G = build_network(df_merged_no_backclick, df_categories, include_self_loops=False)\n",
    "G = filter_network(G, weight_threshold=7, top_n=6)\n",
    "plot_network(G, df_categories,palette=config.PALETTE_CATEGORY_DICT_COLORS, title=\"Network of transitions whithin Categoires\", show_edge_labels=False, node_size=1000, node_abbreviations=config.CATEGORY_ABBREVIATIONS)"
   ]
  },
  {
   "cell_type": "markdown",
   "metadata": {},
   "source": [
    "We observe a clustered graph, with central clusters dominated by categories containing the largest number of articles, such as Science, Geography, People, and History. Additionally, we see Countries positioned close to the center,despite the small size of the category (only 5% of the total articles) reflecting its strong connections with these major categories.\n",
    "\n",
    "Next, we will normalize the edge weights by the total number of articles in the **source** category. This adjustment accounts for the imbalance in category sizes, ensuring a more accurate representation of transition dynamics.\n",
    "\n",
    "**Note:** Currently, we are normalizing by the size of the source node only. However, for future analyses, we plan to explore other normalization methods, such as accounting for the size of the target category."
   ]
  },
  {
   "cell_type": "code",
   "execution_count": null,
   "metadata": {},
   "outputs": [],
   "source": [
    "fig, ax = plt.subplots(1, 1, figsize=(6, 5))\n",
    "\n",
    "path_finished_length_categories = paths_finished.pivot_table(index='start_category', \n",
    "                                                    columns='end_category', \n",
    "                                                    values='rating', \n",
    "                                                    aggfunc='mean')\n",
    "\n",
    "sn.heatmap(path_finished_length_categories , cmap='Greens', square=True)\n",
    "plt.title(\"Heatmap of rating for Each Start-End Category Combination\")\n",
    "plt.xlabel(\"End Category\")\n",
    "plt.ylabel(\"Start Category\")\n",
    "plt.tight_layout()\n",
    "plt.show()"
   ]
  },
  {
   "cell_type": "markdown",
   "metadata": {},
   "source": [
    "Some category combinations seem to be harder than others: Countries to Art of Mathematics to Religion seem to pose problems to players, while paths inside a category (the diagonal) seem to be generally perceived as easier."
   ]
  },
  {
   "cell_type": "markdown",
   "metadata": {},
   "source": [
    "# 4. Methods for Further Analysis\n",
    "This section aims to show a few of the tools that will be useful along the way for our project. Instead of using them to answer our final question, we use them on the dataset as a whole to show that interesting information can be extracted from these methods."
   ]
  },
  {
   "cell_type": "markdown",
   "metadata": {},
   "source": [
    "We can clearly see that the reordered article indices make intuitive sense, similar words are regrouped. Words in the clusters with high similarity (similarity > 0.5) are words that appear more often in natural language, while words in the low-similarity areas are similar one to another, but not commonly used. This shows that we can regroup articles in clusters of 'well-known words' that are likely more present on user paths."
   ]
  },
  {
   "cell_type": "markdown",
   "metadata": {},
   "source": [
    "## 4.2. Evolution of similarity on paths\n",
    "Now that we established similarity as a metric, can we see how mean similarity evolves on paths in general? Do we observe that users quickly try to leave a category in the first few clicks? Later this will be used to assess whether there is a difference for voyages and non-voyages, and whether there is a difference depending on the categories the path in made of, but for now this already gives an insight into what we can expect."
   ]
  },
  {
   "cell_type": "code",
   "execution_count": null,
   "metadata": {},
   "outputs": [],
   "source": [
    "#TODO: test si interessant avec voyages, check with jaccard, add to camille results, could check other embedding\n",
    "\n",
    "all_finished_paths = [replace_back_clicks(path).split(';') for path in df_finished['path'].tolist()]\n",
    "path_similarities = []\n",
    "\n",
    "for path in all_finished_paths:\n",
    "    path_similarity = []\n",
    "    for step in range(len(path)-1):\n",
    "        current, next = path[step], path[step+1]\n",
    "        path_similarity.append(df_sm[current][next])\n",
    "\n",
    "    path_similarities.append(path_similarity)"
   ]
  },
  {
   "cell_type": "markdown",
   "metadata": {},
   "source": [
    "Here is an example to understand what is going on. Each point represents a click of a user, to go from the first page (Batman) to the next (Chemistry). Batman and Chemistry are not strongly semantically related (hence the relatively low value of about 0.4). In the next step to Biology, the similarity is much higher (about 0.7), so the player first leave the category to reach the target category and then tends to stay there."
   ]
  },
  {
   "cell_type": "code",
   "execution_count": null,
   "metadata": {},
   "outputs": [],
   "source": [
    "path_id = 1829\n",
    "path = path_similarities[path_id]\n",
    "plt.plot(range(len(path)), path, marker='o', color='#0c8714')\n",
    "plt.xticks([i-0.5 for i in range(len(path)+1)], all_finished_paths[path_id], rotation=90)\n",
    "plt.ylim(0, 1)\n",
    "plt.tight_layout()\n",
    "plt.show()"
   ]
  },
  {
   "cell_type": "code",
   "execution_count": null,
   "metadata": {},
   "outputs": [],
   "source": [
    "len_N_path_similarity = {}\n",
    "for path_sim in path_similarities:\n",
    "    path_length = len(path_sim)\n",
    "    len_N_path_similarity.setdefault(path_length, []).append(path_sim)\n",
    "\n",
    "len_N_mean_similarity = {paths_len: np.mean(paths, axis=0) for paths_len, paths in len_N_path_similarity.items()}"
   ]
  },
  {
   "cell_type": "code",
   "execution_count": null,
   "metadata": {},
   "outputs": [],
   "source": [
    "plt.figure(figsize=(7, 5))\n",
    "greens_palette = sn.light_palette(\"#0c8714\", n_colors=10)\n",
    "\n",
    "for i in range(1, 11):\n",
    "    sn.lineplot(len_N_mean_similarity[i+1], lw=1, label=i, color=greens_palette[i-1])\n",
    "plt.legend(title='# Link Clicks')\n",
    "plt.xlabel(\"Position of the Click in the Players' Paths\")\n",
    "plt.xticks(range(0, 11))\n",
    "plt.ylabel('Mean Semantic Similarity')\n",
    "plt.title('Mean Semantic Similarity Difference Aggregated by Path Lenghts')\n",
    "plt.tight_layout()\n",
    "plt.show()"
   ]
  },
  {
   "cell_type": "markdown",
   "metadata": {},
   "source": [
    "There is a clear trend: in the first few clicks, the articles chosen have a low similarity to the previous one: this can be interpreted as leaving the original category. After this, the similarity for the next clicks stabilises, with only small fluctuations."
   ]
  },
  {
   "cell_type": "markdown",
   "metadata": {},
   "source": []
  }
 ],
 "metadata": {
  "kernelspec": {
   "display_name": "ada_project",
   "language": "python",
   "name": "python3"
  },
  "language_info": {
   "codemirror_mode": {
    "name": "ipython",
    "version": 3
   },
   "file_extension": ".py",
   "mimetype": "text/x-python",
   "name": "python",
   "nbconvert_exporter": "python",
   "pygments_lexer": "ipython3",
   "version": "3.8.19"
  }
 },
 "nbformat": 4,
 "nbformat_minor": 2
}<|MERGE_RESOLUTION|>--- conflicted
+++ resolved
@@ -641,19 +641,6 @@
   },
   {
    "cell_type": "code",
-<<<<<<< HEAD
-=======
-   "execution_count": null,
-   "metadata": {},
-   "outputs": [],
-   "source": [
-    "paths_finished = extract_category_path(df_finished, df_categories)\n",
-    "paths_finished = backtrack(paths_finished)"
-   ]
-  },
-  {
-   "cell_type": "code",
->>>>>>> 50a0d5eb
    "execution_count": null,
    "metadata": {},
    "outputs": [],
@@ -786,9 +773,6 @@
   },
   {
    "cell_type": "code",
-<<<<<<< HEAD
-   "execution_count": 23,
-=======
    "execution_count": null,
    "metadata": {},
    "outputs": [],
@@ -799,7 +783,6 @@
   {
    "cell_type": "code",
    "execution_count": null,
->>>>>>> 50a0d5eb
    "metadata": {},
    "outputs": [],
    "source": [
@@ -915,11 +898,7 @@
   },
   {
    "cell_type": "code",
-<<<<<<< HEAD
    "execution_count": 29,
-=======
-   "execution_count": null,
->>>>>>> 50a0d5eb
    "metadata": {},
    "outputs": [],
    "source": [
@@ -971,11 +950,7 @@
   },
   {
    "cell_type": "code",
-<<<<<<< HEAD
    "execution_count": 31,
-=======
-   "execution_count": null,
->>>>>>> 50a0d5eb
    "metadata": {},
    "outputs": [],
    "source": [
